--- conflicted
+++ resolved
@@ -1,11 +1,8 @@
 
 module Ivory.Stdlib
   ( module Ivory.Stdlib.Control
-<<<<<<< HEAD
   , module Ivory.Stdlib.Init
-=======
   , module Ivory.Stdlib.Maybe
->>>>>>> 02659edf
   , module Ivory.Stdlib.Memory
   , module Ivory.Stdlib.Operators
   , module Ivory.Stdlib.String
@@ -16,11 +13,8 @@
 import Ivory.Language (Module)
 
 import Ivory.Stdlib.Control
-<<<<<<< HEAD
 import Ivory.Stdlib.Init
-=======
 import Ivory.Stdlib.Maybe
->>>>>>> 02659edf
 import Ivory.Stdlib.Memory
 import Ivory.Stdlib.Operators
 import Ivory.Stdlib.String
