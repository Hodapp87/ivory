\section{Ivory Embedding}
\label{sec:ivory-embedding}

In this section, we describe the implementation of Ivory, focusing on embedding
the Ivory type system in the GHC type system.

\subsection{The Ivory Monad}
\label{sec:ivory-monad}

Ivory is a monadic language, in which Ivory statements have effects in the Ivory
monad. The Ivory monad has the type

\begin{code}
Ivory (eff :: Effects) a
\end{code}

\noindent
and is a wrapper for a writer monad transformer over a state monad. The writer
monad writes statements into the Ivory abstract syntax tree, and the
state monad is used to generate fresh names for variables.

\lee{note in particular that effects can be ``turned on'' and ``turned off''}
\paragraph{Effects}
The \cd{eff} type parameter of the Ivory monad is a phantom type that tracks
effects in the Ivory monad at the type level. (These effects have no relation to
the recent work on effects systems for monad transformers~\cite{effects}.)
Currently, we track three classes of effects for a given monadic code block:

\begin{itemize}
\item \emph{Returns}: does the code block contain a \cd{return} statement, and
  is the type of the returned value correct?
\item \emph{Breaks}: does the code block contain a \cd{break} statement?
\item \emph{Allocation}: does the code block contain local memory allocation?
\end{itemize}

Intuitively, these effects matter because their safety depends on the context in
which the monad is used. For example, a \cd{return} statement is safe when used
within a procedure, to implement a function return. But an Ivory code block can
also be used to implement an operating system task that should never
return. Similarly in Ivory, \cd{break} statements are used to terminate
execution of an enclosing loop. (The other valid use of \cd{break} in C99 is to
terminate execution in a \cd{switch} block, but Ivory does not contain
\cd{switch}.) By tracking break effects, we can ensure that an Ivory block
containing a \cd{break} statement is not used outside of a loop. Finally,
allocation effects are used to guarantee that a reference to locally-allocated
memory is not returned by a procedure, which would result in undefined behavior; see
Section~\ref{sec:ref} for details. Moreover, from a code block's type alone, we
can determine whether it allocates memory, simplifying tasks like stack usage
analysis.
\jamey{We don't have a coherent story for stack usage analysis as far as I can
tell. Can we give a more compelling example of the value of tracking local
allocation effects?}

The Ivory effects system is essentially implemented by a type-level tuple
structure where each of the three effects correspond to a field of the
tuple. Type equality constraints enforce that a particular effect is (or is not)
allowed in a give function signature.

The type-level tuple is implemented using data kinds~\cite{data-kinds}. Effects have the
kind \cd{Effects}, containing a single type constructor, \cd{Effects}. The type
constructor \cd{Effects} is parameterized by the fields of the tuple,
representing the respective effects. Using GHC's data kinds extension to lift
data type declarations to data kind declarations,
\begin{code}
data Effects = Effects ReturnEff BreakEff AllocEff
\end{code}

\noindent
Consider the return effects type, \cd{ReturnEff}.  Again using the data kinds
extension to define a new kind and its types, we define two types denoting
whether returns are permitted or not.

\begin{code}
data ReturnEff = forall t. Returns t | NoReturn
\end{code}

\noindent
The type is existentially quantified, since in the case of permitted returns, we
parameterize the type constructor with the type of the value being returned.

A type family~\cite{typefamilies} is used to access and modify the types at each field of
the tuple. To access that field, a type family rewrites the \cd{Effects} type to
the return effect type \cd{ReturnEff}.

\begin{code}
type family   GetReturn (effs :: Effects) :: ReturnEff
type instance GetReturn ('Effects r b a) = r
\end{code}

\noindent
(The GHC syntax is to precede a data kind type constructor with a tick (\cd{'})
to disambiguate it from the corresponding data constructor.)

To modify the field, another type family rewrites it. For example,

\begin{code}
type family   ClearReturn (effs :: Effects) :: Effects
type instance ClearReturn ('Effects r b a) =
  'Effects 'NoReturn b a
\end{code}

With this machinery, we can now use a type equality constraint to enforce
particular effects in a context. For example, the type of \cd{ret}, the smart
constructor for returning a value from a procedure, has the following type
(additional type constraints are elided):

\begin{code}
ret :: (GetReturn eff ~ Returns r, ...)
    => r -> Ivory eff ()
\end{code}

\subsection{Memory Management}
\label{sec:ref}

Ivory uses regions for memory management.  When data is allocated, a reference
to the resulting data is returned, and tagged by the containing region using a
<<<<<<< HEAD
type variable.  Well-typed Ivory programs guarantee that references do not
persist beyond the scope of their containing region.  Currently, regions are
either global, or allocated and freed on function entry/exit (the back-end relies
on stack-based allocation in C), although the language could be modified to
separate the two concepts.

\lee{in the following, we need to give some type examples with Global/Scope, and
maybe the type of \cd{local}. and particularly, describe how \cd{local} is
implemented using the ST monad trick. Also, some more detailed description of
initializers is warranted.}
\jamey{come back to this section for deeper editing}

Corresponding to these two kinds of regions, \cd{Global} which holds global data, and a
function-local scope, unique to the function which is performing the allocation.
References with \cd{Global} scope are allocated through the use of the \cd{area}
top-level declaration, and references allocated within a function are allocated
through the use of the \cd{local} function.  Both can take initializers,
defaulting to zero-initialization when they are omitted.  Since a procedure
definition introduces a fresh region, with the constraint that no reference
allocated in that region should should up in the return type of that procedure,
Ivory avoids the introduction of dangling pointers.  The embedding of this
feature in Haskell will be described in more detail in section~\ref{sec:proc}
=======
type variable.  Well-typed Ivory programs guarantee that references do no
persist beyond the scope of their containing region.  Regions in Ivory classify
global data, and data allocated and freed on procedure entry/exit (the back-end
relies on stack-based allocation in C), through the language could be modified
to separate the two concepts, as discussed in section~\ref{sec:sem-discuss}.
Corresponding to these two kinds of regions are the region tags that Ivory
supports: \cd{Global} which holds statically-allocated global data that is
available for the lifetime of the program, and a local region unique to each
procedure whose lifetime is tied to that of the procedure.

Data with \cd{Global} scope is allocated through the use of the \cd{area}
top-level declaration, then converted to a reference through the use of the
\cd{addrOf} function.  As the \cd{area} function produces a top-level
declaration, it also requires a symbol to use as the name of the allocated
memory.  Data allocated within a procedure is allocated through the use of the
\cd{local} function, and are tagged with the region of that function.  Since
procedure definition introduces a fresh region, with the constraint that no
reference allocated in that region should should up in the return type of that
procedure, Ivory avoids the introduction of dangling pointers.  The embedding of
this feature in Haskell will be described in more detail in
section~\ref{sec:proc}.

Both forms of allocation take initializers, though \cd{Global} allocation
through \cd{area} will default to zero-initialization if it is omitted.
Initializers are functions that embed values into a structure that mirrors that
of a memory area.  As an example, the \cd{example} value in
figure~\ref{sec:mem-alloc} defines an initializer for an array of three
\cd{Uint8} values.  The types of the allocation functions, as well as a sample
of the initializers available are given in figure~\ref{fig:mem-alloc}.

\begin{figure}
\begin{code}
local  :: (GetAlloc eff ~ 'Scope s, IvoryArea area)
       => Init area -> Ivory eff (Ref s area)

data MemArea (area :: Area *)
area   :: (IvoryArea area)
       => Sym -> Maybe (Init area) -> MemArea area
addrOf :: (IvoryArea area)
       => MemArea area -> Ref Global area

data Init (area :: Area *)
izero  :: IvoryZero area => Init area
ival   :: IvoryType val  => val -> Init (Stored val)
iarray :: IvoryArea area
       => [Init area] -> Init (Array n area)

example :: Init (Array 3 (Stored Uint8))
example  = iarray (map ival [1,2,3])
\end{code}
\caption{Memory allocation and initialization functions}
\label{fig:mem-alloc}
\end{figure}
>>>>>>> d1448c06

As noted in section~\ref{sec:ivory-monad}, allocation is tracked through an
effect in the effect context of the Ivory monad.  The result of this is that
each call to the \cd{local} allocation function produces references that are
tied to that specific context.  Conversely, if the current effect context has
no allocation scope, there is no way to produce a new reference.  As allocation
that takes place at the top-level is implicitly in the \cd{Global} region, there
is no need to involve the Ivory monad.

Once a reference has been acquired, it may be stored to and read from in the
context of the Ivory monad using the \cd{store} and \cd{deref} commands.  The
Ivory monad does not track effects for manipulating specific references, and
instead allows reading and writing to any reference that is in scope, within the
context of the Ivory monad.

<<<<<<< HEAD
\subsection{Types}
\label{sec:types}

\lee{we need to sketch which concrete types belong to these type classes}

Ivory uses two type classes to define its domain: \cd{IvoryType} and
\cd{IvoryArea}.  \cd{IvoryType} classifies all types that make up valid Ivory
programs.  As Ivory programs build up the AST of the program they represent when
they are run, this class describes the set of types that contain fragments of
the Ivory AST.  The \cd{IvoryArea} class serves to ensure that primitive types
that are stored in references also have an instance of \cd{IvoryType}.

The \cd{IvoryVar} and \cd{IvoryExpr} class further stratify Ivory types that
have values.  The \cd{IvoryVar} class describes all types that can have an Ivory
expression extracted from them, as well as be created from a single variable.
This roughly corresponds to types that can be used as an L-value in assigments,
but also includes types that are to be used as arguments to functions.
The \cd{IvoryExpr} class includes types that can be constructed from full
expressions, and corresponds to the set of types whose values can be used in the
position of an R-value.  It might be tempting to say that the functionality of
the \cd{IvoryVar} belongs in the \cd{IvoryType} class, however as Ivory has a
void type, \cd{()}, we do require this distinction so that we can prevent void
values from being created.

\jamey{What's the distinction between \cd{IvoryVar} and \cd{IvoryExpr}?}

=======
>>>>>>> d1448c06
\subsection{Memory Areas}
\label{sec:area}

In addition to being parameterized on the region they are allocated in,
references are parameterized by the layout of the memory they point to.  We
introduce area types through the \cd{Area} \footnote{ The type parameter on the
\cd{Area} kind is present so that when giving kind-signatures, we can fix the
kind of stored-values as being star (\cd{*})-kinded.  As Haskell currently lacks
a construct for defining kinds without data, this parameterization is necessary,
as kinds are specified with a syntax that is invalid where a type is expected.
This technique was described by Magalh\~{a}es~\cite{jpm:trkgp:12}.} kind, and
the four types that inhabit it (Figure~\ref{fig:area-def}).  This typing of
memory is heavily inspired by the work of Diatchki and Jones~\cite{memareas}.
Ivory supports four kinds of areas that we explain below: arrays with statically
known size, ``C'' arrays without statically known size (for communicating with
external C functions), structs, and stored atomic values.

\lee{discuss lack of sum types somewhere?}

\begin{figure}[h]
\begin{code}
data Area k = Array Nat (Area k)
            | CArray (Area k)
            | Struct Symbol
            | Stored k


store :: IvoryStore a
      => Ref s (Stored a) -> a -> Ivory eff ()
deref :: IvoryStore a
      => Ref s (Stored a) -> Ivory eff a

data Label (struct :: Symbol) (area :: Area *)
(%*\mytilde*)>) :: Ref s (Struct sym) -> Label sym a -> Ref s a
(!)  :: Ref s (Array n area) -> Ix n -> Ref s area
\end{code}
\caption{The definition of the \cd{Area} kind, and associated operations}
\label{fig:area-def}
\end{figure}

\paragraph{Stored values}
The simplest type of memory area is a single base type, lifted to the \cd{Area}
kind by the use of the \cd{Stored} type constructor.  For example, the area type
of a \cd{Sint32} would simply be \cd{Stored Sint32}. The \cd{store} and
\cd{deref} operators will only operate over references that point to \cd{Stored} areas,
mirroring the operations from~\cite{memareas}, as this allows us to never deal
directly with a value of type \cd{Array}, or \cd{Struct}; we only ever read and
write references to values, never references to aggregate values.

As the \cd{Stored} area-type allows the lifting of any star-kinded type to a
memory area, we constrain the operations on references to restrict what is
storable.  This constraint is enforced via the \cd{IvoryStore} class.  While the
\cd{IvoryStore} constraint is used to rule out most types from being stored in a
reference, it is worth noting that it is used to prohibit the storing of other
references.  The reason for this restriction is twofold:
\begin{enumerate}
\item   There is no good
way of requiring initializers when a reference-to-reference is allocated.
\lee{I'd explain this problem in more detail. It's because of nested structures
  and our use of default initializers}
\item The lifetime of a reference is not known when it can be
communicated out via a reference-to-reference procedure argument.
\end{enumerate}

\lee{Perhaps the following fits best in a discussion later in the paper
  (wherever Simon's stuff lives)}
Point (1) could most likely be addressed by adding a concept of a minimal
initializer for each area-type, while point (2) could be addressed in multiple
ways, such as Rust's borrow-checker~\cite{rust}, or Cyclone's region
inference~\cite{cyclone}, though we may give up detection of region errors at
Haskell type-checking time to do so.

\paragraph{Structs} A reference that has an area-kind of type \cd{Struct "x"}
will point to memory whose layout corresponds to the definition of the struct
with name ``x''.  Struct definitions are introduced through use of the ivory
quasi-quoter~\cite{quoted}.  For example, if a region of memory is typed using
the following struct declaration, it would have type \cd{Struct "a"}.

\begin{code}
[ivory| struct a { field1 :: Stored Sint32
                 , field2 :: Struct "b"
                 }
|]
\end{code}

Also introduced by the struct declaration are field labels.  Field labels allow
for indexing into a memory area, producing a reference to the value contained
<<<<<<< HEAD
within the struct.  For example, using the struct definition from figure
\ref{example-struct}, quasi-quoter generates two labels, \cd{field1} and
\cd{field2}, for accessing those fields given a reference to an ``\cd{a}''
struct:
=======
within the struct.  For example, using the previous struct definition, the
quasi-quoter introduces two labels: \cd{field1}, and \cd{field2}, for accessing
those fields given a reference to an ``\cd{a}'' struct:

>>>>>>> d1448c06
\begin{code}
field1 :: Label "a" (Stored Sint32)
field2 :: Label "a" (Struct "b")
\end{code}

Using a struct label to select the field of a structure requires the use of the
\cd{(\mytilde>)} operator, which expects a reference to a structure as its first
argument, and a compatible label as its second.  The type of the
\cd{(\mytilde>)} operator is given in figure~\ref{fig:area-def}.  In the
following example, the \cd{(\mytilde>)} operator is used with a reference to an
``\cd{a}'' struct, with the \cd{field1} label, producing a new reference of type
\cd{Ref Global (Stored Sint32)}.

\begin{code}
example :: Ref Global (Struct "a")
        -> Ref Global (Stored Sint32)
example ref = ref %*\mytilde*)> field1
\end{code}

Operations for indexing are pure in Ivory, as they only manipulate a base
pointer; the value of a reference is never dereferenced until an explicit use of
the \cd{deref} primitive, which is an effectful operation.

\paragraph{Arrays}
Arrays in Ivory take two type parameters: the length of the array as a
type-level natural number, and the area type of its elements.  For example, an
array of 10 \cd{Sint32} would have the type \cd{Array 10 (Stored
Sint32)}.  Indexing into arrays is accomplished through the use of the \cd{(!)}
operator, shown in figure \ref{array-support-functions}.

An index into an array has the type \cd{Ix}, which is parameterized by the size
of the array that it is indexing into.  The \cd{Ix n} type will only hold
values between zero and \cd{n-1}, which allows us to avoid run-time array bounds
checks~\cite{memareas}.  One shortcoming of this approach is that the
\cd{(!)} operator will only accept indexes that are parameterized by the length
of the array being indexed, while it would be useful to allow indexes that have
a maximum value that is less than the length of the target array.

As array indexes are parameterized by the length of arrays they can index into,
they become an interesting target for new combinators.  In this vein, we
introduce \cd{arrayMap}, whose signature is shown in figure
\ref{array-support-functions}.  The intuition for the \cd{arrayMap} function is
that it invokes the function provided for all indexes that lie between $0$ and
$n - 1$.  As the index argument given to the function is most often used with an
array, type information propagates out from uses of the \cd{(!)} operator, and
it becomes unnecessary to give explicit bounds for the iteration.

\begin{figure}[h]
\begin{code}
arrayMap :: (Ix n -> Ivory eff a) -> Ivory eff a
toCArray :: Ref s (Array n area) -> Ref s (CArray area)
arrayLen :: Num len => Ref s (Array n area) -> len
\end{code}
\caption{Array support functions}
\label{array-support-functions}
\end{figure}

For compatibility with C, we also introduce a type for arrays that are not
parameterized by their length, \cd{CArray}.  There are no operations to work
with references to \cd{CArray}s in Ivory, as the assumption is that they will
only ever be used when interacting with external C functions.  As many C
functions that consume arrays require both a pointer and a length, we also
provide the \cd{arrayLen} function, which allows the length of an Ivory array to
be demoted to a value.  When used in conjunction with \cd{toCArray}, this
function allows for fairly seamless integration with external C code.

\subsection{Types}
\label{sec:types}

Ivory uses two type classes to define its domain: \cd{IvoryType} and
\cd{IvoryArea}.  \cd{IvoryType} classifies all types that make up valid Ivory
programs.  As Ivory programs build up the AST of the program they represent when
they are run, this class describes the set of types that contain fragments of
the Ivory AST.  The \cd{IvoryArea} class serves to ensure that primitive types
that are stored in references also have an instance of \cd{IvoryType}.  Types
that have \cd{IvoryType} instances include signed and unsigned integers, the
void type \cd{()}, and references, while types that have an \cd{IvoryArea}
instance are limited to those that have kind \cd{Area}, defined in
section~\ref{sec:area}.  See figure~\ref{fig:types} for a sample of the
instances present for these two classes.

\begin{figure}
\begin{code}
class IvoryType a
instance IvoryType Uint32
instance IvoryType Sint32
instance IvoryType ...
instance IvoryArea area => IvoryType (Ref s area)

class IvoryArea (area :: Area *)
instance IvoryType a => IvoryArea (Stored a)
instance IvoryArea e => IvoryArea (Array n e)
instance IvoryArea ...
\end{code}
\caption{Sample instances for \cd{IvoryType} and \cd{IvoryArea}}
\label{fig:types}
\end{figure}

The \cd{IvoryVar} and \cd{IvoryExpr} class further stratify Ivory types that
have values.  The \cd{IvoryVar} class describes all types that can have an Ivory
expression extracted from them, as well as be created from a single variable.
This roughly corresponds to types that can be used as an L-value in assigments,
but also includes types that are to be used as arguments to functions.
The \cd{IvoryExpr} class includes types that can be constructed from full
expressions, and corresponds to the set of types whose values can be used in the
position of an R-value.  It might be tempting to say that the functionality of
the \cd{IvoryVar} belongs in the \cd{IvoryType} class, however as Ivory has a
void type, \cd{()}, we do require this distinction so that we can prevent void
values from being created.

\subsection{Procedures}
\label{sec:proc}

\lee{I'd cut this entire paragraph, and just explain what they are.}
Procedures in Ivory differ from Haskell functions in a few major ways: they are
not first class in the language\footnote{Values of type \cd{Def} may not be used
as an argument to Ivory procedures, but pointers to procedures are acceptable.},
they may not be partially applied, and they produce real functions in the
generated code.  Contrasting that with functions in Haskell that produce values
in the \cd{Ivory} monad, they are first class, they can be partially applied,
and they will be expanded at compile time, causing them to behave more like
macros for Ivory.  The question to answer when choosing between defining
functionality as a Haskell function or an Ivory procedure is this: is the cost
of expanding out the definition at the call site acceptable?

Procedures in Ivory inhabit the \cd{Def} type which is parameterized by the
signature of the function it names.  Procedure signatures inhabit the \cd{Proc}
kind, which provides one type constructor: \cd{:->}.  The \cd{:->} type
constructor takes two arguments: the types of the argument list, and the return
type of the whole procedure.  As the intent behind the use of the \cd{:->} type
is to suggest that all of the arguments to the left of the arrow must be
provided before a result may be produced.

\paragraph{Definition}

Procedures are defined through the use of the \cd{proc} function, which requires
two arguments: a symbolic name for the generated procedure and its
implementation.  The implementation takes the form of a Haskell function that
accepts Ivory value arguments, and produces a result in the Ivory monad.  Again,
viewing Haskell functions that produce values in the Ivory monad as macros, the
\cd{proc} function can be seen as operating at the meta-level, accepting a
symbol name and macro as its arguments, and producing a procedure with the given
name, and the fully-applied macro as its body.  Correct procedure definition is
guarded by the \cd{IvoryProcDef} class, which constrains uses of the \cd{proc}
function. \lee{maybe show the class definition? This is hard to follow without
  something concrete.}

\cd{IvoryProcDef} has two parameters: signature and implementation, which relate
the \cd{Proc} type of the resulting Ivory procedure and the Haskell function
given as the its implementation.  There are only two instances for
\cd{IvoryProcDef}: the case where the argument list is empty, and the case where
the argument list is extended by one argument, corresponding to the cases for
the \cd{'[]} and \cd{(':)} type constructors.  The latter case also requires
that the argument added be an Ivory type that is inhabited by a use of the
\cd{IvoryVar} constraint.  In addition to ensuring that the argument type is
acceptable as an argument to an Ivory function, the use of the \cd{IvoryVar}
constraint also allows values to be manufactured from fresh names, allowing
dummy values to be passed to the implementation function.

\lee{\cd{imp}, \cd{sig}, \cd{Body r} etc. were never introduced before mentioning them here.}
Examining the functional dependencies for the \cd{IvoryProcDef} class, we see
that the implementation function (\cd{impl}) fully determines the signature of
the resulting procedure (\cd{sig}).  The effect of this dependency in the
context of the \cd{proc} function is that the user will rarely need to write an
accompanying \cd{Def} signature for Ivory procedures they define; uses of the
arguments to a procedure will often yield a monomorphic implementation function,
which through the functional dependency will produce a monomorphic \cd{Def}
type.

The implementation function is required to produce a value of type \cd{Body r},
which is simply an Ivory monadic action with its allocation context hidden, and
return type exposed as the type variable \cd{r}.  The \cd{Body} type serves two
purposes: it removes the need to write an instance of \cd{IvoryProcDef} that
involves a rank-2 function, and it defines an extension point for modifying the
body of the procedure.  Pre and post conditions can be added to a procedure body
by the use of the \cd{requires} and \cd{ensures} functions, respectively.  Both
functions allows arbitrary Ivory statements to be added, but disallows all
effects.  The result of this restriction is that memory can be read and
validated, but control flow and allocation effects are prohibited.

The procedure body can be defined through the use of the \cd{body} function,
whose signature is shown in figure~\ref{fig:proc-defs}, lifts an Ivory
computation that returns a result \cd{r} and allocates data in a region \cd{s}
into a value of type \cd{Body r}.  As the allocation scope expected by the Ivory
computation given is quantified in a rank-2 context to the \cd{body} function,
it is not permitted to show up in the type of the result, \cd{r}.  This behavior
allows us to prevent anything allocated within the implementation function from
being returned, a source of dangling pointer bugs.  This is the same technique
used by Launchbury and Peyton Jones~\cite{stmonad} to prevent mutable state
from leaking out of the context of the run function for the \cd{ST} monad.

For example, the procedure \cd{f} defined in figure~\ref{fig:proc-def}, will
produce a type error, as it attempts to return a locally-allocated reference;
references are parameterized by the scope they were allocated in, and having
that scope variable quantified in the rank-2 context of the argument to the
\cd{body} function prevents anything allocated within that action from showing
up in the return type \cd{r}.

\begin{figure}[h]
\begin{code}
f = proc "f" $ body $ do
  ref <- local (izero :: Init Sint32)
  ret ref
\end{code}
\caption{Attempted creation of a dangling pointer}
\label{fig:proc-def}
\end{figure}

\paragraph{Invocation} Procedures are invoked directly through the use of the
\cd{call} function or indirectly through the \cd{invoke} function, both of which
take a \cd{Def} as their first argument, using its signature to determine the
arguments needed.  The arguments needed are determined by the \cd{IvoryCall}
class, which uses the signature information to produce a continuation that
requires parameters that match the type of the argument list from the signature
of the \cd{Def}.  The \cd{IvoryCall} class mirrors the structure of the
\cd{IvoryProcDef} class in instance structure, though it adds one additional
parameter: \cd{eff}.  This additional parameter is required so that the
containing effect context of the call can be connected to the result of the
continuation generated by the instances of \cd{IvoryCall}.  For example, calling
a procedure with type \cd{Def ('[Sint32] :-> Sint32)} will produce a
continuation of the type, \cd{Sint32 -> Ivory eff Sint32}, where the \cd{eff}
parameter is inherited from the current environment.

\trevor{Is there something from Lennart that we can cite about the
implementation of call, as it relates to printf?}

\begin{figure}[h]
\begin{code}
data Proc k = [k] :-> k

class IvoryProcDef (sig :: Proc *) impl | impl -> sig
instance IvoryProcDef ('[] :-> r) (Body r)
instance IvoryProcDef (as :-> r) impl
  => IvoryProcDef ((a ': as) :-> r) (a -> impl)

class IvoryCall eff (sig :: Proc *) impl
  | sig eff -> impl, impl -> eff
instance IvoryCall eff ([] :-> r) (Ivory eff r)
instance (IvoryExpr a, IvoryCall eff (as :-> r) impl)
  => IvoryCall eff ((a ': as) :-> r) (a -> impl)

body :: (forall s. Ivory (ProcEffects s r) () -> Body r

data Def (sig :: Proc *)
proc :: IvoryProcDef sig impl
     => Sym -> impl -> Def sig

call :: IvoryCall sig eff impl => Def sig -> impl
\end{code}
\caption{Function definition support}
\label{fig:proc-defs}
\end{figure}



\lee{Trevor: describe the use of type-level lists to define procedures. Describe
the use of a type-class to ensure procedure calls in Ivory are type-correct.}

\subsection{Strings}
Ivory's support for character strings builds upon the fixed-size array
data type to implement an "array with fill pointer" mechanism, as opposed
to traditional C-style null-terminated strings.

A string value is a structure containing two fields: the data array
with its type-level natural number parameter indicating the maximum
capacity of the string, and an integer field containing the number of
valid characters in the string, up to the capacity.

In figure \ref{ivory-string-type-defn}, we define two example
string types: \cd{Name} is defined with a capacity of 40
characters, and \cd{Phone} with a capacity of 10 characters.

\begin{figure}[h]
\begin{code}
[ivory| struct name
    { name_data   :: Array 40 (Stored Uint8)
    ; name_length :: Stored Sint32
    }

  struct phone
    { phone_data   :: Array 10 (Stored Uint8)
    ; phone_length :: Stored Sint32
    }
|]

type Name  = Struct "name"
type Phone = Struct "phone"
\end{code}
\caption{Definition of two Ivory string types}
\label{ivory-string-type-defn}
\end{figure}

Despite their common structure, the \cd{Name} and \cd{Phone} types
are completely distinct. In order to provide standard library
functions that operate over strings with different capacities in a generic
way, we capture this common structure in the \cd{IvoryString} type
class, defined here in figure \ref{ivory-string-class}.

\begin{figure}[h]
\begin{code}
class IvoryString a where
  type Capacity a :: Nat
  stringDataL   :: Label (StructName a)
                         (Array (Capacity a)
                                (Stored Uint8))
  stringLengthL :: Label (StructName a)
                         (Stored Sint32)
\end{code}
\caption{The \cd{IvoryString} type class}
\label{ivory-string-class}
\end{figure}

The \cd{IvoryString} type class ties together the type-level natural
number containing the array's capacity along with structure field accessors
for the data array and length field. The instance declarations for \cd{Name}
and \cd{Phone} are trivial, as shown in figure \ref{ivory-string-instances}.

\begin{figure}[h]
\begin{code}
instance IvoryString Name where
  type Capacity Name = 40
  stringDataL = name_data
  stringLengthL = name_length

instance IvoryString Phone where
  type Capacity Phone = 10
  stringDataL = phone_data
  stringLengthL = phone_length
\end{code}
\caption{\cd{IvoryString} instances for the \cd{Name} and \cd{Phone}
string types.}
\label{ivory-string-instances}
\end{figure}

With these instances in place, we are able to provide standard library
functions that operate on strings of any capacity, without losing any
type-level information about the capacity of the internal array. For
example, to return the length of any Ivory string, we define the
\cd{istr\_len} function as follows:

\begin{code}
-- Return the length of any Ivory string.
istr_len :: IvoryString a
         => ConstRef s a -> Ivory eff Sint32
istr_len s = deref (s %*\mytilde*)> stringLengthL)
\end{code}

The process of defining string types that only differ
in their maximum capacity can be automated by the Ivory quasiquoter,
allowing us to define these types in a single line each:

\begin{code}
[ivory|
  string struct Name 40
  string struct Phone 10
|]
\end{code}

\subsection{Bit-Data}

\paragraph{Motivation}
Describe scenarios in which we need bit data like features. Low level network
and hardware programming, for example. Outline how Ivory implements a data
definition language at the bit level based on the paper by Iavor et al.

\paragraph{BitRep}
Ivory's type system supports a set of unsigned integer types with
specific bit sizes (8, 16, 32, and 64 bits), as in the C language.
In order to support bit data of arbitrary width (up to the maximum
supported length of 64 bits), we use a type family
\cd{BitRep n} to map an integer size in bits to the smallest
concrete Ivory type that can hold an integer of that size:

\begin{code}
type family BitRep (n :: Nat) :: *
type instance BitRep 1 = Uint8
type instance BitRep 2 = Uint8
{- ... -}
type instance BitRep 9 = Uint16
type instance BitRep 10 = Uint16
{- ... -}
type instance BitRep 64 = Uint64
\end{code}

\paragraph{The "Bits" Type}
Ivory adds additional type safety to arbitrary width integers by
wrapping these values in an opaque type \cd{Bits n}.
Haskell's module system is used to hide the raw constructor for
these values, only permitting valid values to be created via the
use of smart constructors:

\begin{code}
newtype Bits (n :: Nat) = {- Bits (BitRep n) -}

-- | Return a bit value of all zeros.
zeroBits :: Bits n
-- | Convert an Ivory integer to a bit value.
repToBits :: BitRep n -> Bits n
-- | Convert a bit value to an Ivory value.
bitsToRep :: Bits n -> BitRep n
\end{code}

Smart constructors that are partial due to narrowing,
such as \cd{repToBits}, automatically mask out any bits that are
out of range. It is also possible to define runtime-checked versions
of these functions that treat such "junk values" as an error.

\paragraph{BitData Type Class}
To support combining multiple bit fields into a single value, we
generalize the "bit data" concept with a type class \cd{BitData}
that captures the interface of a value that may be converted to
and from its representation as raw bits:

\begin{code}
class BitData a where
  -- | The base 'Bits n' type for this data.
  type BitType a :: *
  -- | Convert a bit data type to its raw bit value.
  toBits :: a -> BitType a
  -- | Convert a raw bit value to this bit data type.
  fromBits :: BitType a -> a

-- | A 'Bits n' value is a trivial instance of 'BitData'.
instance BitData (Bits n) where
  type BitType (Bits n) = Bits n
  toBits   = id
  fromBits = id
\end{code}

\paragraph{BitData Sum Types}
Show how we can define a bit data type as a sum type with specific
bit patterns for each value.

\begin{code}
[ivory|
  bitdata BaudRate :: Bits 2
    = baud_9600    as 0b00
    | baud_19200   as 0b01
    | baud_38400   as 0b10
    -- bit pattern 0b11 is invalid
|]
\end{code}

\paragraph{BitData Product Types}
Show how to assemble a larger bit data type from a set of primitive
and user-defined bit data types.  We'll use an explicit layout clause
as well to show that off.

TODO: Can we include a figure of what this register might look like
in a datasheet here?

%\begin{bytefield}{8}
%  \bitheader{0-8} \\
%  \bitbox{4}{Reserved} & \bitbox{1}{TX\_ENABLE} &
%   \bitbox{1}{RX\_ENABLE} & \bitbox{2}{BAUD\_RATE}
%\end{bytefield}

\begin{code}
[ivory|
  bitdata CtrlReg :: Bits 8 = ctrl_reg
    { ctrl_tx_enable  :: Bit
    , ctrl_rx_enable  :: Bit
    , ctrl_baud_rate  :: BaudRate
    } as 0b0000 # ctrl_tx_enable # ctrl_rx_enable
                # ctrl_baud_rate
|]
\end{code}

\paragraph{Using Bit Data}
Show an example of how to play with individual bits in a register, and how
to set nested/multi-bit fields. Also tackle the issue of converting the
bit data value to/from its representation.

\subsection{Module System}

As seen in Section~\ref{sec:ivory-overview}, Ivory's module system packages up
the collection of procedures, data declarations, and dependencies to be passed
to a back-end, such as the C code generator. The module system is implemented as
a writer monad that produces a list of abstract syntax values that are processed
by the various back-ends.

Because our primary backend is C, Ivory modules respect some of the conventions
of C modules in which header files are used to specify shared declarations. For
example, declarations can be declared as either public or private, and modules
can depend on other modules.

While Ivory's type system is embedded in GHC's type system and Ivory's language
in the Haskell term language, Ivory's module system cannot be embedded in
Haskell's module system. Thus, the user must deal with both Haskell's module
system and Ivory's orthogonal module system when programming.

At best, forgetting to include an Ivory dependency is an inconvenience. The
inconvenience can be substantial in the case that an inter-module dependency is
omitted. In this case, The Ivory program type-checks. If the dependency missing
is a C~function implementation, for example, C~code is generated and compiles,
but fails during link time. The error does not result in a safety violation, but
in large projects, such as the SMACCMPilot autopilot written in Ivory~\cite{},
the error can take several minutes to detect.

\begin{figure}[h]
\begin{code}
foo :: Def ('[Sint32] :-> Sint32)
foo = proc ``foo'' $ \_ -> body $ ret 0

fooInternal :: Def ('[Ref s (Stored Sint32)] :-> Sint32)
fooInternal = proc ``foo'' $ \ref -> body $ do
 x <- deref ref
 ret x

main :: Def ('[] :-> Sint32)
main = proc ``main'' $ body $ do
 x <- call foo 0
 ret x

cmodule :: Module
cmodule = package ``Evil'' $ do
 incl fooInternal
 incl main
\end{code}
\caption{Unsafe module usage}
\label{fig:unsafe-module}
\end{figure}

Worse, a naive implementation of the module system can lead to safety
violations. For example, consider the program in
Figure~\ref{fig:unsafe-module}. Two procedures, \cd{foo} and \cd{fooInternal}
are defined but given the same string used as the procedure name, used in the
generated C. The Ivory program is type-correct and safe, but by passing
\cd{fooInternal} into the module, it is compiled rather than \cd{foo}. And given
the C99 specification, the program compiles without warnings or errors, since
\cd{0} can be implicitly cast to a pointer to a signed 32-bit
integer.\footnote{In practice, the C we generate does contain a warning, since
  the C we generate contains additional type annotations.} The result is a
null-pointer dereference.

To ensure this does not happen, a simple type-check pass over the Ivory AST is
performed before compilation. The type-check pass ensures that the prototype of
a function matches the types of the arguments.

We describe other approaches to compilation that do not involve an embedded
module system in Section~\ref{sec:conclusion}.






<|MERGE_RESOLUTION|>--- conflicted
+++ resolved
@@ -114,30 +114,6 @@
 
 Ivory uses regions for memory management.  When data is allocated, a reference
 to the resulting data is returned, and tagged by the containing region using a
-<<<<<<< HEAD
-type variable.  Well-typed Ivory programs guarantee that references do not
-persist beyond the scope of their containing region.  Currently, regions are
-either global, or allocated and freed on function entry/exit (the back-end relies
-on stack-based allocation in C), although the language could be modified to
-separate the two concepts.
-
-\lee{in the following, we need to give some type examples with Global/Scope, and
-maybe the type of \cd{local}. and particularly, describe how \cd{local} is
-implemented using the ST monad trick. Also, some more detailed description of
-initializers is warranted.}
-\jamey{come back to this section for deeper editing}
-
-Corresponding to these two kinds of regions, \cd{Global} which holds global data, and a
-function-local scope, unique to the function which is performing the allocation.
-References with \cd{Global} scope are allocated through the use of the \cd{area}
-top-level declaration, and references allocated within a function are allocated
-through the use of the \cd{local} function.  Both can take initializers,
-defaulting to zero-initialization when they are omitted.  Since a procedure
-definition introduces a fresh region, with the constraint that no reference
-allocated in that region should should up in the return type of that procedure,
-Ivory avoids the introduction of dangling pointers.  The embedding of this
-feature in Haskell will be described in more detail in section~\ref{sec:proc}
-=======
 type variable.  Well-typed Ivory programs guarantee that references do no
 persist beyond the scope of their containing region.  Regions in Ivory classify
 global data, and data allocated and freed on procedure entry/exit (the back-end
@@ -191,7 +167,6 @@
 \caption{Memory allocation and initialization functions}
 \label{fig:mem-alloc}
 \end{figure}
->>>>>>> d1448c06
 
 As noted in section~\ref{sec:ivory-monad}, allocation is tracked through an
 effect in the effect context of the Ivory monad.  The result of this is that
@@ -207,35 +182,6 @@
 instead allows reading and writing to any reference that is in scope, within the
 context of the Ivory monad.
 
-<<<<<<< HEAD
-\subsection{Types}
-\label{sec:types}
-
-\lee{we need to sketch which concrete types belong to these type classes}
-
-Ivory uses two type classes to define its domain: \cd{IvoryType} and
-\cd{IvoryArea}.  \cd{IvoryType} classifies all types that make up valid Ivory
-programs.  As Ivory programs build up the AST of the program they represent when
-they are run, this class describes the set of types that contain fragments of
-the Ivory AST.  The \cd{IvoryArea} class serves to ensure that primitive types
-that are stored in references also have an instance of \cd{IvoryType}.
-
-The \cd{IvoryVar} and \cd{IvoryExpr} class further stratify Ivory types that
-have values.  The \cd{IvoryVar} class describes all types that can have an Ivory
-expression extracted from them, as well as be created from a single variable.
-This roughly corresponds to types that can be used as an L-value in assigments,
-but also includes types that are to be used as arguments to functions.
-The \cd{IvoryExpr} class includes types that can be constructed from full
-expressions, and corresponds to the set of types whose values can be used in the
-position of an R-value.  It might be tempting to say that the functionality of
-the \cd{IvoryVar} belongs in the \cd{IvoryType} class, however as Ivory has a
-void type, \cd{()}, we do require this distinction so that we can prevent void
-values from being created.
-
-\jamey{What's the distinction between \cd{IvoryVar} and \cd{IvoryExpr}?}
-
-=======
->>>>>>> d1448c06
 \subsection{Memory Areas}
 \label{sec:area}
 
@@ -323,17 +269,10 @@
 
 Also introduced by the struct declaration are field labels.  Field labels allow
 for indexing into a memory area, producing a reference to the value contained
-<<<<<<< HEAD
-within the struct.  For example, using the struct definition from figure
-\ref{example-struct}, quasi-quoter generates two labels, \cd{field1} and
-\cd{field2}, for accessing those fields given a reference to an ``\cd{a}''
-struct:
-=======
 within the struct.  For example, using the previous struct definition, the
-quasi-quoter introduces two labels: \cd{field1}, and \cd{field2}, for accessing
+quasi-quoter introduces two labels, \cd{field1} and \cd{field2}, for accessing
 those fields given a reference to an ``\cd{a}'' struct:
 
->>>>>>> d1448c06
 \begin{code}
 field1 :: Label "a" (Stored Sint32)
 field2 :: Label "a" (Struct "b")
@@ -443,6 +382,8 @@
 the \cd{IvoryVar} belongs in the \cd{IvoryType} class, however as Ivory has a
 void type, \cd{()}, we do require this distinction so that we can prevent void
 values from being created.
+
+\jamey{What's the distinction between \cd{IvoryVar} and \cd{IvoryExpr}?}
 
 \subsection{Procedures}
 \label{sec:proc}
