--- conflicted
+++ resolved
@@ -55,14 +55,9 @@
 able to ``grow'' a compiler, from an EDSL to a stand-alone system.
 
 \paragraph{Error Reporting}
-<<<<<<< HEAD
 Ivory's The use of advanced type-system features can produce elaborate and
 confusing type-error messages to the user. Idris~\cite{christiansen2014reflect}
 allows the programmer to supply error handlers, which are given a data structure
-=======
-A great strength of EDSLs is that you get to reuse the host language's parser,
-type-checker, code-generator, etc. However, these benefits come at a cost to
-error reporting, both static and dynamic. 
 
 Statically, the use of advanced type-system features, e.g.\ higher-rank
 polymorphism to track memory regions, can in practice produce elaborate and
@@ -70,7 +65,7 @@
 \eric{I'm sure there's a better example here than higher-rank polymorphism.}
 Idris~\cite{christiansen2014reflect} allows the
 programmer to supply error handlers, which are given a data structure
->>>>>>> 4b5be69c
+
 representing the compiler's error message and can rewrite it to insert
 domain-specific knowledge. Unfortunately, GHC Haskell does not currently support
 such a feature.
