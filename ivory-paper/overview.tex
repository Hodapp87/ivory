\section{Ivory Overview}
\label{sec:ivory-overview}

\lee{need lead-in here. What does Ivory do? What's the motivation for it's
  design (I like to motivate it with the JPL's Power of 10 rules).}

In this section we give an illustrative overview of Ivory.  An Ivory
program is a Haskell program producing a collection of Ivory modules,
each module containing type and procedure definitions.  Type
definitions are produced using a quasi-quoter\cite{}, while procedure
definitions are built from a set of monadic combinators.

Ivory is a staged language: the Haskell program compiles Ivory modules
to produce an AST which is then passed to one or more back-ends.  Thus,
an executable is produced from an Ivory program by compiling and
running the Haskell code to produce a C program, which is then
compiled with a C compiler.  Alternately, checking of pre- and
post-conditions is performed by simply running the Haskell program in
conjunction with the verification back-end.

\subsection{Ivory Statements}

\lee{I'd suggest we elide types in this section, to the extent possible.}

Ivory statements are terms in the \cd{Ivory} monad.  This monad
provides fresh variables, along with constructors for Ivory
statements. Unlike C, Ivory expressions must be pure, so
side-effecting operations take place at the statement level, in
the context of the monad. This ensures a defined order for effects,
eliminating large classes of unintuitive and undefined behaviors.

Memory in Ivory is manipulated via non-nullable references.
References are read and written using the \cd{deref} and \cd{store}
statements, respectively.  For example, the following Haskell function
takes a reference to a signed 32 bit integer value and constructs
statements which increment the value of the reference.

\begin{code}
incr_ref :: Ref s (Stored Sint32) -> Ivory eff ()
incr_ref r = do
    v <- deref r
    store r (v + 1)
\end{code}

We note that this function is \emph{not} a complete Ivory procedure.
Rather, it can be thought of as a template parameterised by a reference.
Ivory procedures must be explicitly defined and exported through
procedure definitions, such as
\begin{code}
ex_incr_proc :: Def ('[Ref s (Stored Sint32)] :-> Sint32)
ex_incr_proc = proc "ex_incr" $ \r -> body $ do
  incr_ref r
  v <- deref r
  ret r
\end{code}
The Ivory embedding uses standard Haskell techniques\cite{} to reuse
Haskell's binders to name procedure arguments.  These binders do not
appear in the AST, however, being erased by the \cd{proc} smart
constructor.

A reference in Ivory may refer to either a global object, allocated at
compile time, or a \emph{local} object, allocated dynamically.
Dynamic objectes are created in ephemeral \emph{regions} associated
with the scope of the containing procedure; operationally, local
objects are allocated on the stack, so regions are implicitly free'd
on procedure return.  Ivory reference types are indexed by region
variables, the parameter \cd{s} seen in the type signatures above.
Along with type variable scoping, these region annotations on
references ensure that references do not escape the context in which
they were allocated.

The Ivory monad tracks effects such as allocation through a parameter
to the \cd{Ivory} monad.  The allocation effect ties the current
region to the monad, and the allocation function \cd{local} returns a
reference in the current region.  For example, the following
constructs a zero initialized reference to an integer.
\begin{code}
make_zero :: (GetAlloc eff %*\mytilde*) Scope s)
             => Ivory eff (Ref s (Stored Sint32))
make_zero = local (ival 0)
\end{code}

\subsection{Data structures}

Ivory provides C-style arrays and data structures.  Arrays types are
parameterised by their size, the type system ensuring that array accesses
are within bounds.  Data structures are defined using a quasi-quoter
to specify the field names and their types.  Fields in data structures
are accessed via the \cd{\mytilde>} operator which takes a
reference to a struct and a field name, and returns a reference at the
field's type. For example, the following code declares a structure
type named \cd{position}, allocates an initialized instance, and then
shows some basic operations on elements in the structure.

\begin{code}
[ivory|
struct position
  { latitude  :: Stored IFloat
  ; longitude :: Stored IFloat
  ; altitude  :: Stored Sint32
  }
|]

struct_ex :: (GetAlloc eff %*\mytilde*) Scope s) => Ivory eff ()
struct_ex = do
  s <- local (istruct [ latitude .= ival 45.52
                      , longitude .= ival (-122.68)
                      , altitude .= ival 1524 ])
  lat <- deref (s %*\mytilde*)> latitude)
  lon <- deref (s %*\mytilde*)> longitude)
  incr_ref (s %*\mytilde*)> altitude)
\end{code}

\subsection{Control structures}
\label{sec:control}

Ivory supports the usual control structures: the \cd{ifte\_} statement
constructor takes a boolean argument and two statements, one for each
branch of the if-then-else, while the pure ternary operator, \cd{?},
selects from two alternatives at the expression level.

\begin{code}
abs :: Def('[Sint16] :-> Sint16)
abs = proc "abs" $ \v -> body $ do
  ifte_ (v <? 0)
    (ret (-1*v))
    (ret v)

abs2 :: Def('[Sint16] :-> Sint16)
abs2 = proc "abs2" $ \v -> body $ do
  ret $ (v <? 0) ? ((-1*v), v)
\end{code}
%$
Ivory has two iteration constructs: \cd{forever} for non-terminating
loops such as OS tasks, and \cd{arrayMap} which iterates over a range;
as the name suggests, the primary purpose of \cd{arrayMap} is
iteration over elements in an array.  For example, the following
procedure adds \cd{x} to each element of the array \cd{arr}, noting
that \cd{arr ! ix} returns a \emph{reference} to the \cd{ix}-th
element of \cd{arr}.

\sjw{Is there some cool type inference going on here?}
\begin{code}
mapProc = proc "mapProc"
        $ \arr x -> body
        $ arrayMap
        $ \ix -> do
        ￼￼v <- deref (arr ! ix)
          store (arr ! ix) (v + x)
\end{code}

%$

\subsection{Assertions}

Ivory supports pre- and post-conditions, along with assertions.  The
Ivory compiler can emit run-time assertions to enforce these
conditions, or the model checker back-end can be used to statically
verify these properties hold.

\begin{code}
predicates_ex :: Def('[ IFloat ] :-> IFloat)
predicates_ex = proc "predicates_ex" $
    \i -> requires (i >? 0)
        $ ensures (\r -> r >? 0)
        $ body
        $ do (assert (i /=? 0))
             ret (i + 1))
\end{code}

<<<<<<< HEAD
% \begin{code}

% print_ex_module :: Module
% print_ex_module = package "print_ex" $ do
%   incl printf_none
%   incl printf_sint32
%   incl print_proc

% printf_none :: Def('[IString] :-> Sint32)
% printf_none  = importProc "printf" "stdio.h"

% printf_sint32 :: Def('[IString, Sint32] :-> Sint32)
% printf_sint32  = importProc "printf" "stdio.h"

% print_proc = Def('[]:->())
% print_proc = proc "print_proc" $ body $ do
%   _ <- call printf_none "hello, world!\n"
%   _ <- call printf_sint32 "print an integer: \%d" 42
%   return ()
% \end{code}

% Ivory can interact with externally defined C functions and global
% variables. The \cd{importProc} primitive allows the user to declare an external
% procedure, and ensures the correct header file is included by the generated
% code.

% Ivory can only import and use functions that have a valid Ivory type signature.
% Some polymorphic C functions may have multiple valid Ivory types.
% \jamey{The printf\_proc example illustrates this, but does it pass the sanity
% checker? I don't think so...?}

% \subsection{Toolchain Use}
% The Ivory compiler is a Haskell function that takes a list of \cd{Module}s,
% parses command line options, and writes generated C source and header files to
% a directory given by those options.

% The compiler's second argument is a list of \cd{Artifact}s. Artifacts are a
% datatype for an arbitrary Haskell string and a filename, indicating the contents
% of a non-Ivory-generated file to be written to the output directory. In
% practice, this is used to write Makefiles, native C sources, linker scripts, and debug output
% specified by the user.

% There are also related functions exposed to the user that allow the parsing
% of command line options to be separated from the compile step, where desired.

% \begin{code}
% import Ivory.Compile.C (compile)

% main :: IO ()
% main = compile [ ex_module, print_ex_module ] []
% \end{code}
=======
Procedures may also specify preconditions and postconditions, and users may
specify assertions as statements. The Ivory compiler can emit run-time
assertions to enforce these conditions, or use a model checker backend to
statically verify they are satisified.

\begin{code}

print_ex_module :: Module
print_ex_module = package "print_ex" $ do
  incl printf_none
  incl printf_sint32
  incl print_proc

printf_none :: Def('[IString] :-> Sint32)
printf_none  = importProc "printf" "stdio.h"

printf_sint32 :: Def('[IString, Sint32] :-> Sint32)
printf_sint32  = importProc "printf" "stdio.h"

print_proc = Def('[]:->())
print_proc = proc "print_proc" $ body $ do
  _ <- call printf_none "hello, world!\n"
  _ <- call printf_sint32 "print an integer: \%d" 42
  return ()
\end{code}

Ivory can interact with externally defined C functions and global
variables. The \cd{importProc} primitive allows the user to declare an external
procedure, and ensures the correct header file is included by the generated
code.

Ivory can only import and use functions that have a valid Ivory type signature.
Some polymorphic C functions may have multiple valid Ivory types.
\jamey{The printf\_proc example illustrates this, but does it pass the sanity
checker? I don't think so...?}
\eric{Good point, the sanity checker will complain about the call to
  printf\_none, but I'd call this a shortcoming of the sanity checker. I guess
  it needs some notion of sum types for importProcs (and maybe externProcs?).}

\subsection{Toolchain Use}
\eric{this subsection feels a little out of place, the whole overview has been
  about ivory-the-language, and now we're talking about ivory-the-compiler, and
  even including artifacts and option parsing. maybe it would fit better in \autoref{sec:edsl}?}

The Ivory compiler is a Haskell function that takes a list of \cd{Module}s,
parses command line options, and writes generated C source and header files to
a directory given by those options.

The compiler's second argument is a list of \cd{Artifact}s. Artifacts are a
datatype for an arbitrary Haskell string and a filename, indicating the contents
of a non-Ivory-generated file to be written to the output directory. In
practice, this is used to write Makefiles, native C sources, linker scripts, and debug output
specified by the user.

There are also related functions exposed to the user that allow the parsing
of command line options to be separated from the compile step, where desired.

\begin{code}
import Ivory.Compile.C (compile)

main :: IO ()
main = compile [ ex_module, print_ex_module ] []
\end{code}
>>>>>>> 21b004c2




<|MERGE_RESOLUTION|>--- conflicted
+++ resolved
@@ -168,7 +168,14 @@
              ret (i + 1))
 \end{code}
 
-<<<<<<< HEAD
+
+\sjw{removed, what is the main point of this section?}
+\jamey{The printf\_proc example illustrates this, but does it pass the sanity
+checker? I don't think so...?}
+\eric{Good point, the sanity checker will complain about the call to
+  printf\_none, but I'd call this a shortcoming of the sanity checker. I guess
+  it needs some notion of sum types for importProcs (and maybe externProcs?).}
+
 % \begin{code}
 
 % print_ex_module :: Module
@@ -220,72 +227,7 @@
 % main :: IO ()
 % main = compile [ ex_module, print_ex_module ] []
 % \end{code}
-=======
-Procedures may also specify preconditions and postconditions, and users may
-specify assertions as statements. The Ivory compiler can emit run-time
-assertions to enforce these conditions, or use a model checker backend to
-statically verify they are satisified.
-
-\begin{code}
-
-print_ex_module :: Module
-print_ex_module = package "print_ex" $ do
-  incl printf_none
-  incl printf_sint32
-  incl print_proc
-
-printf_none :: Def('[IString] :-> Sint32)
-printf_none  = importProc "printf" "stdio.h"
-
-printf_sint32 :: Def('[IString, Sint32] :-> Sint32)
-printf_sint32  = importProc "printf" "stdio.h"
-
-print_proc = Def('[]:->())
-print_proc = proc "print_proc" $ body $ do
-  _ <- call printf_none "hello, world!\n"
-  _ <- call printf_sint32 "print an integer: \%d" 42
-  return ()
-\end{code}
-
-Ivory can interact with externally defined C functions and global
-variables. The \cd{importProc} primitive allows the user to declare an external
-procedure, and ensures the correct header file is included by the generated
-code.
-
-Ivory can only import and use functions that have a valid Ivory type signature.
-Some polymorphic C functions may have multiple valid Ivory types.
-\jamey{The printf\_proc example illustrates this, but does it pass the sanity
-checker? I don't think so...?}
-\eric{Good point, the sanity checker will complain about the call to
-  printf\_none, but I'd call this a shortcoming of the sanity checker. I guess
-  it needs some notion of sum types for importProcs (and maybe externProcs?).}
-
-\subsection{Toolchain Use}
-\eric{this subsection feels a little out of place, the whole overview has been
-  about ivory-the-language, and now we're talking about ivory-the-compiler, and
-  even including artifacts and option parsing. maybe it would fit better in \autoref{sec:edsl}?}
-
-The Ivory compiler is a Haskell function that takes a list of \cd{Module}s,
-parses command line options, and writes generated C source and header files to
-a directory given by those options.
-
-The compiler's second argument is a list of \cd{Artifact}s. Artifacts are a
-datatype for an arbitrary Haskell string and a filename, indicating the contents
-of a non-Ivory-generated file to be written to the output directory. In
-practice, this is used to write Makefiles, native C sources, linker scripts, and debug output
-specified by the user.
-
-There are also related functions exposed to the user that allow the parsing
-of command line options to be separated from the compile step, where desired.
-
-\begin{code}
-import Ivory.Compile.C (compile)
-
-main :: IO ()
-main = compile [ ex_module, print_ex_module ] []
-\end{code}
->>>>>>> 21b004c2
-
-
-
-
+
+
+
+
