\section{Ivory Overview}
\label{sec:ivory-overview}

\lee{need lead-in here. What does Ivory do? What's the motivation for it's
  design (I like to motivate it with the JPL's Power of 10 rules).}

In this section we give an illustrative overview of Ivory.  An Ivory
program is a Haskell program producing a collection of Ivory modules,
each module containing type and procedure definitions.  %% Type
%% definitions are produced using a quasi-quoter\cite{quoted}, while procedure
%% definitions are built from a set of monadic combinators.

Ivory is a staged language: the Haskell program compiles Ivory modules
to produce an AST which is then passed to one or more back-ends.  Thus,
an executable is produced from an Ivory program by compiling and
running the Haskell code to produce a C program, which is then
compiled with a C compiler.  Alternately, checking of pre- and
post-conditions is performed by running the Haskell program in
conjunction with the verification back-end.

In the following, we introduce both the types and values of Ivory programs but
postpone most discussion of the types to Section~\ref{sec:ivory-embedding}. We
focus on core aspects of the language in this introduction and throughout
the paper. Ivory contains a large number of operators and standard libraries we
elide. Examples include serialization, safe type casts, nullable pointers (for
inter-operation with legacy C), function pointers, and restricted sum types.

\subsection{Ivory Statements}

Ivory statements are terms in the \cd{Ivory} monad.  This monad
provides fresh variables, along with constructors for Ivory
statements. Unlike C, Ivory expressions must be pure, so
side-effecting operations take place at the statement level, in
the context of the monad. This ensures a defined order for effects,
eliminating large classes of unintuitive and undefined behaviors.

Memory in Ivory is manipulated via non-nullable references~\cite{memareas}.
References are read and written using the \cd{deref} and \cd{store}
statements, respectively.  For example, the following Haskell function
takes a reference to a signed 32-bit integer value and constructs
a program fragment which increments the value of the reference.

\begin{code}
incr_ref :: Ref s (Stored Sint32) -> Ivory eff ()
incr_ref r = do
    v <- deref r
    store r (v + 1)
\end{code}

\noindent
A reference in Ivory may refer either to a global object, allocated at
compile time, or a \emph{local} object, allocated dynamically.
Dynamic objectes are created in ephemeral regions~\cite{memareas} associated
with the scope of the containing procedure; operationally, local
objects are allocated on the stack, so regions are implicitly freed
on procedure return.  Ivory reference types are indexed by region
variables, the parameter \cd{s} seen in the type signatures above.
Along with type variable scoping, these region annotations on
references ensure that references do not escape the context in which
they were allocated.

The definition \cd{incr\_ref} is not a complete Ivory procedure.
Rather, it can be thought of as a template parameterised by a reference.
Ivory procedures must be explicitly defined and exported through
procedure definitions, such as
\begin{code}
incr_def :: Def ('[Ref s (Stored Sint32)] :-> Sint32)
incr_def = proc "incr_def" $ \r -> body $ do
  incr_ref r
  v <- deref r
  ret r
\end{code}
%% \nonident
%% The Ivory embedding uses standard Haskell techniques\cite{} to reuse
%% Haskell's binders to name procedure arguments.  These binders do not
%% appear in the AST, however, being erased by the \cd{proc} smart
%% constructor.

The Ivory monad tracks effects (the \cd{eff} type parameter); see
Section~\ref{sec:ivory-monad}.  One of these effects is the current allocation
region: the allocation function \cd{local} returns a reference that is tied to
that region.  For example, the following constructs a zero initialized reference
to an integer; the \cd{ival} constructs an initializer from a value:

\begin{code}
make_zero :: (GetAlloc eff %*\mytilde*) Scope s)
          => Ivory eff (Ref s (Stored Sint32))
make_zero = local (ival 0)
\end{code}

\subsection{Data structures}

Ivory provides C-style arrays and data structures.  Arrays types are
parameterised by their size, the type system ensures that array accesses
are within bounds.  Data structures are defined using a quasi-quoter
to specify the field names and their types.  Fields in data structures
are accessed via the \cd{\mytilde>} operator which takes a
reference to a struct and a field name, and returns a reference at the
field's type. For example, the following code declares a structure
type named \cd{position}, allocates an initialized instance, and then
shows some basic operations on elements in the structure.

\begin{code}
[ivory|
struct position
  { latitude  :: Stored IFloat
  ; longitude :: Stored IFloat
  ; altitude  :: Stored Sint32
  }
|]
<<<<<<< HEAD
struct_ex :: (GetAlloc eff %*\mytilde*) Scope s) => Ivory eff ()
=======

>>>>>>> c397bd4d
struct_ex = do
  s <- local (istruct [ latitude  .= ival 45.52
                      , longitude .= ival (-122.68)
                      , altitude  .= ival 1524 ])
  lat <- deref (s %*\mytilde*)> latitude)
  lon <- deref (s %*\mytilde*)> longitude)
  incr_ref (s %*\mytilde*)> altitude)
\end{code}

\subsection{Control structures}
\label{sec:control}

Ivory supports the usual control structures: the \cd{ifte\_} statement
constructor takes a boolean argument and two statements, one for each
branch of the if-then-else, while the pure ternary operator, \cd{?},
selects from two alternatives at the expression level.

\begin{code}
abs :: Def('[Sint16] :-> Sint16)
abs = proc "abs" $ \v -> body $ do
  ifte_ (v <? 0)
    (ret (-1*v))
    (ret v)

abs2 :: Def('[Sint16] :-> Sint16)
abs2 = proc "abs2" $ \v -> body $ do
  ret $ (v <? 0) ? ((-1*v), v)
\end{code}
%$
Ivory has two iteration constructs: \cd{forever} for non-terminating
loops such as OS tasks, and \cd{arrayMap} which iterates over a range;
as the name suggests, the primary purpose of \cd{arrayMap} is
iteration over elements in an array.  For example, the following
procedure adds \cd{x} to each element of the array \cd{arr}, noting
that \cd{arr ! ix} returns a \emph{reference} to the \cd{ix}-th
element of \cd{arr}.

\begin{code}
mapProc = proc "mapProc"
        $ \arr x -> body
        $ arrayMap
        $ \ix -> do
            v <- deref (arr ! (ix :: Ix 4))
            store (arr ! ix) (v + x :: Uint8)
\end{code}
%$
Note that we do not need to pass \cd{arr} to \cd{arrayMap} to determine the
correct bounds on the loop; rather, as we explain in \autoref{sec:area}, GHC can
\emph{infer} the bounds from the loop body!

\subsection{Assertions}

Ivory supports pre- and post-conditions, along with assertions.  The
Ivory compiler can emit run-time assertions to enforce these
conditions, or the model checker back-end can be used to statically
verify these properties hold.

\begin{code}
predicates_ex :: Def('[ IFloat ] :-> IFloat)
predicates_ex = proc "predicates_ex" $
    \i -> requires (i >? 0)
        $ ensures (\r -> r >? 0)
        $ body
        $ do (assert (i /=? 0))
             ret (i + 1))
\end{code}

\noindent
An \cd{ensures} clause takes a function, such that when applied to the return
value at any return point in the procedure, the predicate should hold.

\sjw{removed, what is the main point of this section?}
\jamey{The printf\_proc example illustrates this, but does it pass the sanity
checker? I don't think so...?}
\eric{Good point, the sanity checker will complain about the call to
  printf\_none, but I'd call this a shortcoming of the sanity checker. I guess
  it needs some notion of sum types for importProcs (and maybe externProcs?).}

% \begin{code}

% print_ex_module :: Module
% print_ex_module = package "print_ex" $ do
%   incl printf_none
%   incl printf_sint32
%   incl print_proc

% printf_none :: Def('[IString] :-> Sint32)
% printf_none  = importProc "printf" "stdio.h"

% printf_sint32 :: Def('[IString, Sint32] :-> Sint32)
% printf_sint32  = importProc "printf" "stdio.h"

% print_proc = Def('[]:->())
% print_proc = proc "print_proc" $ body $ do
%   _ <- call printf_none "hello, world!\n"
%   _ <- call printf_sint32 "print an integer: \%d" 42
%   return ()
% \end{code}

% Ivory can interact with externally defined C functions and global
% variables. The \cd{importProc} primitive allows the user to declare an external
% procedure, and ensures the correct header file is included by the generated
% code.

% Ivory can only import and use functions that have a valid Ivory type signature.
% Some polymorphic C functions may have multiple valid Ivory types.
% \jamey{The printf\_proc example illustrates this, but does it pass the sanity
% checker? I don't think so...?}

% \subsection{Toolchain Use}
% The Ivory compiler is a Haskell function that takes a list of \cd{Module}s,
% parses command line options, and writes generated C source and header files to
% a directory given by those options.

% The compiler's second argument is a list of \cd{Artifact}s. Artifacts are a
% datatype for an arbitrary Haskell string and a filename, indicating the contents
% of a non-Ivory-generated file to be written to the output directory. In
% practice, this is used to write Makefiles, native C sources, linker scripts, and debug output
% specified by the user.

% There are also related functions exposed to the user that allow the parsing
% of command line options to be separated from the compile step, where desired.

% \begin{code}
% import Ivory.Compile.C (compile)

% main :: IO ()
% main = compile [ ex_module, print_ex_module ] []
% \end{code}




<|MERGE_RESOLUTION|>--- conflicted
+++ resolved
@@ -108,11 +108,6 @@
   ; altitude  :: Stored Sint32
   }
 |]
-<<<<<<< HEAD
-struct_ex :: (GetAlloc eff %*\mytilde*) Scope s) => Ivory eff ()
-=======
-
->>>>>>> c397bd4d
 struct_ex = do
   s <- local (istruct [ latitude  .= ival 45.52
                       , longitude .= ival (-122.68)
