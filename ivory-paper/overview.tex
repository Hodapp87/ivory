\section{Ivory Overview}
\label{sec:ivory-overview}

\lee{need lead-in here. What does Ivory do? What's the motivation for it's
  design (I like to motivate it with the JPL's Power of 10 rules).}


\subsection{Ivory Statements}

\lee{I'd suggest we elide types in this section, to the extent possible.}

Ivory has a simple statement language embedded in a monad. Unlike in C, all
reference reading and writing must explicitly take place in a statement, which
eliminates large classes of unintuitive and undefined behaviors.

Ivory expressions are immutable. References (non-nullable pointers) may be
read and written using the \cd{deref} and \cd{store} statements, respectively.
The following Haskell function takes a reference to a signed 32 bit integer value,
and returns a statement which increments the value of the reference.

\begin{code}
incr_ref :: Ref s (Stored Sint32) -> Ivory eff ()
incr_ref r = do
    v <- deref r
    store r (v + 1)
\end{code}

Ivory users can create global memory areas, like in C:
\begin{code}
ex_global_area :: MemArea (Stored Sint32)
ex_global_area = area "ex_global" (Just (ival 42))

ex_global :: Ref Global (Stored Sint32)
ex_global = addrOf ex_global_area
\end{code}

There is a separate concept of the memory area \cd{:: MemArea a}, which
exists as part of a module def (as we'll explain below), and a reference
to that area, which is a value that can be mutated.

In addition to global memory areas, we can create memory areas on the stack.
The \cd{local} primitive allocates a value on the stack, and returns a reference to
that area.

To use allocation in an Ivory statement, the \cd{eff} parameter must be
constrained to have a given allocation scope. The following function creates an integer
on the stack with an initial value of 3, increments it, and checks that the resulting
value is equal to 4.

\begin{code}

uses_allocation :: (GetAlloc eff \mytilde Scope s)
                => Ivory eff IBool
uses_allocation = do
  r <- local (ival (3 :: Sint32))
  incr_ref r
  v <- deref r
  return (v ==? 4)

\end{code}


\begin{code}
ex_incr_proc :: Def ('[Sint32]:->IBool)
ex_incr_proc = proc "ex_incr" $ \a -> body $ do
  incr_ref ex_global
  v <- deref ex_global
  ret (v >? a)
\end{code}

\lee{You need to put the English description before the program.}

We can wrap up statements into a procedure. Procedures can take arguments
passed in as a lambda, and optionally return an ivory value with the \cd{ret}
statement.

\begin{code}
ex_module :: Module
ex_module = package "example" $ do
  incl ex_incr_proc
  private $ do
    defMemArea ex_global_area
\end{code}

and then collect procedures and memory areas into a module, which is then
compiled to two files, \cd{example.h} containing the public interface and
\cd{example.c} containing the implementation.

\subsection{Data structures}

Ivory provides a collection of atomic (\cd{Stored}) types which may be composed
as product types. Arrays are specified by the type \cd{Array n a}, where \cd{n}
is a type natural specifying the array length. Because length is specified in
the type system, all arrays must have a known and finite length. Array
members are accessed through the \cd{!} operator, which enforces that array
offsets are specified by a special type \cd{Ix n}, which only permits expressing
natural numbers in \cd{0 <= Ix n < n}.

\begin{code}
array_ex :: Ref s (Array 10 (Stored Sint32))
         -> Ivory eff ()
array_ex a = incr_ref (a ! 5)
\end{code}

<<<<<<< HEAD
\lee{\cd{incr} was never defined}

\noindent
Trying to write the statement \cd{incr (a ! 10)} results in a Haskell type
error.
\jamey{No, it doesn't currently; I accidentally made this error the other day
and only noticed because I read the generated C. It would be nice if it were a
type error, certainly...}

=======
>>>>>>> d1448c06
Traditional C structures are defined using a quasiquoter to specify the field
names and their types. Each field name can be used with the \cd{\mytilde>} operator
which takes a reference to a struct and a field name in that struct, and gives
a ref of the field's type. The following code declares a structure type named
\cd{position}, allocates a position on the stack with an initial value, and then
shows some basic operations on elements in the structure.

\begin{code}
[ivory|
struct position
  { latitude  :: Stored IFloat
  ; longitude :: Stored IFloat
  ; altitude  :: Stored Sint32
  }
|]

struct_ex :: (GetAlloc eff \mytilde Scope s) => Ivory eff ()
struct_ex = do
  s <- local (istruct [ latitude .= ival 45.52
                      , longitude .= ival (-122.68)
                      , altitude .= ival 1524 ])
  lat <- deref (s \mytilde> latitude)
  lon <- deref (s \mytilde> longitude)
  incr (s \mytilde> altitude)
\end{code}


\subsection{Control structures}

Ivory has a few simple control flow primitives. For boolean conditions,
the \cd{ifte\_} primitive is a statement that takes an \cd{IBool} and two
branches of type \cd{Ivory eff ()}. For conditions that do not cause side
effects, the \cd{?} operator gives an expression from an IBool and a tuple
of two expressions.

\begin{code}
abs :: Def('[Sint16] :-> Sint16)
abs = proc "abs" $ \v -> body $ do
  ifte_ (v <? 0)
    (ret (-1*v))
    (ret v)

abs2 :: Def('[Sint16] :-> Sint16)
abs2 = proc "abs2" $ \v -> body $ do
  ret $ (v <? 0) ? ((-1*v), v)
\end{code}

Ivory has two types of loops: unbounded loops, using the \cd{forever} primitive,
are for control structures that should never terminate, such as OS tasks. All
other loops must specify an upper bound at the type level, using the \cd{Ix n} type
we used for array indexing. The \cd{arrayMap} loop is run once for every value
in the range given by \cd{Ix n}. The following loop computes the sum of the
numbers from 1 to 16:

\begin{code}
loop_ex :: (GetAlloc eff \mytilde Scope s) => Ivory eff Sint32
loop_ex = do
  a <- local (iarray [1..])
  v <- local (ival 0)
  arrayMap $ \(ix :: Ix 16) -> do
    aix <- deref (a ! ix)
    vv <- deref v
    store v (vv + aix)
  deref v
\end{code}

Loops may be terminated early using the \cd{break} statement.

\begin{code}
predicates_ex :: Def('[ IFloat ] :-> IFloat)
predicates_ex = proc "predicates_ex" $
    \i -> requires (i >? 0)
        $ ensures (\r -> r >? 0)
        $ body
        $ do (assert (i /=? 0))
             ret (i + 1))
\end{code}

Procedures may also specify preconditions and postconditions, and users may
specify assertions as statements. The Ivory compiler can emit run-time
assertions to enforce these conditions, or use a model checker backend to
statically verify they are satisified.

\begin{code}

print_ex_module :: Module
print_ex_module = package "print_ex" $ do
  incl printf_none
  incl printf_sint32
  incl print_proc

printf_none :: Def('[IString] :-> Sint32)
printf_none  = importProc "printf" "stdio.h"

printf_sint32 :: Def('[IString, Sint32] :-> Sint32)
printf_sint32  = importProc "printf" "stdio.h"

print_proc = Def('[]:->())
print_proc = proc "print_proc" $ body $ do
  _ <- call printf_none "hello, world!\n"
  _ <- call printf_sint32 "print an integer: \%d" 42
  return ()
\end{code}

Ivory can interact with externally defined C functions and global
variables. The \cd{importProc} primitive allows the user to declare an external
procedure, and ensures the correct header file is included by the generated
code.

Ivory can only import and use functions that have a valid Ivory type signature.
Some polymorphic C functions may have multiple valid Ivory types.
\jamey{The printf\_proc example illustrates this, but does it pass the sanity
checker? I don't think so...?}

\subsection{Toolchain Use}
The Ivory compiler is a Haskell function that takes a list of \cd{Module}s,
parses command line options, and writes generated C source and header files to
a directory given by those options.

The compiler's second argument is a list of \cd{Artifact}s. Artifacts are a
datatype for an arbitrary Haskell string and a filename, indicating the contents
of a non-Ivory-generated file to be written to the output directory. In
practice, this is used to write Makefiles, native C sources, linker scripts, and debug output
specified by the user.

There are also related functions exposed to the user that allow the parsing
of command line options to be separated from the compile step, where desired.

\begin{code}
import Ivory.Compile.C (compile)

main :: IO ()
main = compile [ ex_module, print_ex_module ] []
\end{code}





<|MERGE_RESOLUTION|>--- conflicted
+++ resolved
@@ -102,18 +102,6 @@
 array_ex a = incr_ref (a ! 5)
 \end{code}
 
-<<<<<<< HEAD
-\lee{\cd{incr} was never defined}
-
-\noindent
-Trying to write the statement \cd{incr (a ! 10)} results in a Haskell type
-error.
-\jamey{No, it doesn't currently; I accidentally made this error the other day
-and only noticed because I read the generated C. It would be nice if it were a
-type error, certainly...}
-
-=======
->>>>>>> d1448c06
 Traditional C structures are defined using a quasiquoter to specify the field
 names and their types. Each field name can be used with the \cd{\mytilde>} operator
 which takes a reference to a struct and a field name in that struct, and gives
