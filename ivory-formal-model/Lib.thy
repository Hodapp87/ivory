(* Lemmas which are not Ivory specific, and could/should be in the standard library *)

(*<*)
theory Lib 
imports Main
begin
(*>*)

section {* General preliminaries *}

class infinite =
  fixes fresh :: "'a set \<Rightarrow> 'a"
  assumes fresh_not_in: "finite S \<Longrightarrow> fresh S \<notin> S"

instantiation nat :: "{infinite}"
begin

definition
  nat_fresh_def: "fresh S = (if S = {} then 0 else Suc (Max S))"

instance
proof
  fix S :: "nat set"
  assume "finite S"
  show "fresh S \<notin> S"
  proof
    assume "fresh S \<in> S"
    with `finite S` have "Suc (Max S) \<le> Max S"
      unfolding nat_fresh_def
      by (auto dest!: Max_ge split: split_if_asm)

    thus False by simp
  qed 
qed
end


definition 
  submap_st :: "('var \<Rightarrow> 'c option) \<Rightarrow> ('var \<Rightarrow> 'fun option) \<Rightarrow> ('fun \<Rightarrow> 'c \<Rightarrow> bool) \<Rightarrow> bool"
where
  "submap_st m1 m2 P \<equiv> \<forall>x \<in> dom m1. x \<in> dom m2 \<and> P (the (m2 x)) (the (m1 x))"

fun
  inits :: "'a list \<Rightarrow> 'a list list"
where
  "inits []       = [[]]"
| "inits (x # xs) = [] # map (op # x) (inits xs)"

lemma submap_st_empty [simp]:
  "submap_st Map.empty m P"
  unfolding submap_st_def by simp

lemma submap_stE [elim?]:
  assumes major: "submap_st m n P"
  and mx: "m x = Some v"
  and rl: "\<And>v'. \<lbrakk> n x = Some v'; P v' v\<rbrakk> \<Longrightarrow> R"
  shows R
  using major mx rl
  unfolding submap_st_def by fastforce

lemma submap_st_update:
  assumes st: "submap_st m m' P"
  and    pvs: "P v' v"
  shows "submap_st (m(x \<mapsto> v)) (m'(x \<mapsto> v')) P"
  using st pvs unfolding submap_st_def by auto

lemma submap_st_weaken:
  assumes st: "submap_st m m' P"
  and     rl: "\<And>x v v'. \<lbrakk> m x = Some v; m' x = Some v'; P v' v \<rbrakk> \<Longrightarrow> P' v' v"
  shows "submap_st m m' P'"
  using st rl
  unfolding submap_st_def 
  by (auto dest: bspec)

lemma submap_st_dom:
  assumes st: "submap_st m m' P"
  shows "dom m \<subseteq> dom m'"
  using st unfolding submap_st_def by auto

lemma submap_stI:
  fixes as and k
  assumes dom: "dom M' \<subseteq> dom M"
  and     rl: "\<And>x v v'. \<lbrakk> M' x = Some v'; M x = Some v \<rbrakk> \<Longrightarrow> P v v'"
  shows   "submap_st M' M P"
  using dom unfolding submap_st_def 
  by (auto dest!: set_mp elim!: rl)

lemma map_leD:
  assumes mle: "M \<subseteq>\<^sub>m M'"
  and     mx: "M x = Some y"
  shows   "M' x = Some y"
  using mle mx unfolding map_le_def by (auto simp: dom_def)

lemma map_le_map_upd_right:
  assumes map_le: "M \<subseteq>\<^sub>m M'"
  and     notin: "x \<notin> dom M'"
  shows   "M \<subseteq>\<^sub>m M'(x \<mapsto> y)"
  using map_le notin unfolding map_le_def
  by (auto simp: dom_def)

lemma ran_map_upd_subset:
  "ran (M(x \<mapsto> v)) \<subseteq> ran M \<union> {v}"
  unfolding ran_def by auto

lemma ran_map_upds:
  "ran [as [\<mapsto>] bs] \<subseteq> set bs"
  unfolding ran_def map_upds_def
  by (clarsimp dest!: map_of_SomeD simp: set_zip)

lemma option_map_map_upds:
  "Option.map f \<circ> [as [\<mapsto>] bs] = [as [\<mapsto>] map f bs]"
  unfolding map_upds_def 
  by (simp add: map_of_map [symmetric] rev_map [symmetric] zip_map2)

lemma map_of_apply:
  "\<lbrakk>k \<in> set (map fst xs); P (Some (hd (map snd (filter (\<lambda>x. fst x = k) xs)))) \<rbrakk>
  \<Longrightarrow> P (map_of xs k)"
  by (induct xs) (auto split: split_if_asm)

lemma hd_filter_conv_nth:
  assumes non_empty: "filter P xs \<noteq> []"
  shows "R (hd (filter P xs)) = (\<exists>i < length xs. R (xs ! i) \<and> P (xs ! i) \<and> (\<forall>j < i. \<not> P (xs ! j)))" (is "?LHS xs = ?RHS xs")
  using non_empty
proof (induction xs arbitrary:)
  case Nil thus ?case by simp
next
  case (Cons y ys)
  show ?case
  proof (cases "P y")
    case True
    thus ?thesis by fastforce
  next
    case False
    hence "?LHS (y # ys) = ?LHS ys" by simp
    also have "... = ?RHS ys" 
      using False Cons.prems by (auto intro!: Cons.IH)
    also have "... = ?RHS (y # ys)"
    proof 
      assume "?RHS ys"
      then obtain i where "i < length ys \<and> R (ys ! i) \<and> P (ys ! i) \<and> (\<forall>j<i. \<not> P (ys ! j))" ..
      thus "?RHS (y # ys)" using False
        by - (rule exI [where x = "Suc i"], clarsimp simp: less_Suc_eq_0_disj)
    next
      assume "?RHS (y # ys)"
      with False obtain i where "i < length ys \<and> R (ys ! i) \<and> P (ys ! i) \<and> (\<forall>j<i. \<not> P (ys ! j))" 
        by (fastforce simp: nth.simps gr0_conv_Suc split: nat.splits)
      thus "?RHS ys" ..
    qed
    finally show ?thesis .
  qed
qed

lemma map_of_apply_nth:
  assumes key_in_list: "k \<in> set (map fst xs)"
  and     rl: "\<And>i. \<lbrakk>i < length xs; fst (xs ! i) = k; (\<forall>j < i. fst (xs ! j) \<noteq> k) \<rbrakk> \<Longrightarrow> P (Some (snd (xs ! i)))"
  shows   "P (map_of xs k)"
  using key_in_list
proof (rule map_of_apply)
  let ?i = "LEAST i. fst (xs ! i) = k"
  
  from key_in_list obtain i where
    ivs: "i < length xs" "fst (xs ! i) = k"
    by (clarsimp simp: in_set_conv_nth split_def)

  hence "[x\<leftarrow>xs . fst x = k] \<noteq> []"
    by (fastforce simp add: filter_empty_conv)

  moreover have "?i < length xs" using ivs
    by (auto elim!: order_le_less_trans [rotated] intro!: Least_le)
  moreover from `fst (xs ! i) = k` have "fst (xs ! ?i) = k" by (rule LeastI)
  moreover have "\<forall>j < ?i. fst (xs ! j) \<noteq> k" by (clarsimp dest!: not_less_Least)  
  
  from `[x\<leftarrow>xs . fst x = k] \<noteq> []` have "hd [x\<leftarrow>xs . fst x = k] = (xs ! ?i)"
    by (rule iffD2 [OF hd_filter_conv_nth])
       (rule exI [where x = "?i"], intro conjI, simp_all, fact+)
  
  moreover have "P (Some (snd (xs ! ?i)))" by (rule rl, fact+)
  ultimately show "P (Some (hd (map snd [x\<leftarrow>xs . fst x = k])))" 
    by (simp add: hd_map)
qed

lemma map_of_apply_nth_LEAST [consumes 1, case_names LEAST]:
  fixes xs and k
  defines "l_i \<equiv> LEAST i. fst (xs ! i) = k"
  assumes key_in_list: "k \<in> set (map fst xs)"
  and     rl: "\<lbrakk>l_i < length xs; fst (xs ! l_i) = k \<rbrakk> \<Longrightarrow> P (Some (snd (xs ! l_i)))"
  shows   "P (map_of xs k)"
  using key_in_list
proof (rule map_of_apply)
  from key_in_list obtain i where
    ivs: "i < length xs" "fst (xs ! i) = k"
    by (clarsimp simp: in_set_conv_nth split_def)

  hence "[x\<leftarrow>xs . fst x = k] \<noteq> []"
    by (fastforce simp add: filter_empty_conv)

  moreover have "l_i < length xs" using ivs unfolding l_i_def
    by (auto simp add: l_i_def intro: order_le_less_trans [rotated] intro!: Least_le)
  moreover have "fst (xs ! i) = k" by fact
  hence "fst (xs ! l_i) = k" 
    unfolding l_i_def by (rule LeastI)
  moreover from `l_i < length xs` 
  have "\<forall>j < l_i. fst (xs ! j) \<noteq> k" 
    unfolding l_i_def 
    by (clarsimp dest!: not_less_Least)    
  from `[x\<leftarrow>xs . fst x = k] \<noteq> []` have "hd [x\<leftarrow>xs . fst x = k] = (xs ! l_i)"
    by (rule iffD2 [OF hd_filter_conv_nth])
       (rule exI [where x = "l_i"], intro conjI, simp_all, fact+)

  moreover have "P (Some (snd (xs ! l_i)))" by (rule rl) fact+
  
  ultimately show "P (Some (hd (map snd [x\<leftarrow>xs . fst x = k])))" 
    by (simp add: hd_map)
qed    

lemma map_of_apply_nth_LEAST' [consumes 1, case_names LEAST]:
  fixes as and k
  defines "l_i \<equiv> LEAST i. as ! i = k"
  assumes key_in_list: "k \<in> set as"
  and    lens: "length as = length bs"
  and     rl: "\<lbrakk>l_i < length as; as ! l_i = k \<rbrakk> \<Longrightarrow> P (Some (bs ! l_i))"
  shows   "P (map_of (zip as bs) k)"
proof (rule map_of_apply_nth)
  from key_in_list lens show "k \<in> set (map fst (zip as bs))" by clarsimp 
next
  fix i
  assume ilt: "i < length (zip as bs)" and "fst (zip as bs ! i) = k"
    "\<forall>j<i. fst (zip as bs ! j) \<noteq> k"
  hence as_v: "as ! i = k" "\<forall>j<i. as ! j \<noteq> k"
    by auto
  hence l_i_v: "l_i = i" unfolding l_i_def
    by (auto intro!: Least_equality simp: linorder_not_less [symmetric])
  hence "P (Some (bs ! l_i))" using ilt lens as_v
    by (intro rl, simp_all)
  thus "P (Some (snd (zip as bs ! i)))" using lens ilt l_i_v by simp
qed    

lemma option_bind_Some_iff:
  "(Option.bind m f = Some v) = (\<exists>v'. m = Some v' \<and> f v' = Some v)"
  by (cases m) simp_all

lemma list_all2_weaken [consumes 1, case_names P]:
  assumes lall: "list_all2 P xs ys"
  and     rl: "\<And>i. \<lbrakk> i < length xs; length ys = length xs; P (xs ! i) (ys ! i) \<rbrakk> \<Longrightarrow> Q (xs ! i) (ys ! i)"
  shows "list_all2 Q xs ys"
  using lall unfolding list_all2_conv_all_nth
  by (auto intro: rl)


lemma submap_st_list_all2I:
  fixes as and k
  assumes lens: "length as = length bs" "length as = length cs"
  and     lall: "list_all2 P cs bs"
  shows   "submap_st [as [\<mapsto>] bs] [as [\<mapsto>] cs] P"
  unfolding submap_st_def
proof (intro ballI conjI)
  fix x
  assume xin: "x \<in> dom [as [\<mapsto>] bs]"
  thus "x \<in> dom [as [\<mapsto>] cs]" using lens by simp
  
  let ?i = "LEAST i. rev as ! i = x"
  from lall have "list_all2 P (rev cs) (rev bs)" by simp
  hence "?i < length (rev cs) \<Longrightarrow> P (rev cs ! ?i) (rev bs ! ?i)" 
    by (rule list_all2_nthD)
  thus "P (the ([as [\<mapsto>] cs] x)) (the ([as [\<mapsto>] bs] x))" using lens xin
    by (clarsimp simp: map_upds_def dom_map_of_zip zip_rev [symmetric]) (fastforce intro: map_of_apply_nth_LEAST')
qed

lemma list_all2_ballE1:
  assumes asms: "list_all2 P as bs" "a \<in> set as"
  and rl: "\<And>b. \<lbrakk> b \<in> set bs; P a b \<rbrakk> \<Longrightarrow> R"
  shows R 
  using asms rl
  by (fastforce simp: list_all2_conv_all_nth in_set_conv_nth)

<<<<<<< HEAD
lemma list_all2_mono [mono]:
  "(\<And>x y. P x y \<longrightarrow> P' x y) \<Longrightarrow> list_all2 P xs ys \<longrightarrow> list_all2 P' xs ys"
by (auto simp: list_all2_conv_all_nth)

end
=======
(*<*)
end
(*>*)
>>>>>>> 823e001d
<|MERGE_RESOLUTION|>--- conflicted
+++ resolved
@@ -273,14 +273,10 @@
   using asms rl
   by (fastforce simp: list_all2_conv_all_nth in_set_conv_nth)
 
-<<<<<<< HEAD
 lemma list_all2_mono [mono]:
   "(\<And>x y. P x y \<longrightarrow> P' x y) \<Longrightarrow> list_all2 P xs ys \<longrightarrow> list_all2 P' xs ys"
 by (auto simp: list_all2_conv_all_nth)
 
-end
-=======
 (*<*)
 end
-(*>*)
->>>>>>> 823e001d
+(*>*)