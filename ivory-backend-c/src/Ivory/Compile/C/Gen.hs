--- conflicted
+++ resolved
@@ -321,15 +321,9 @@
     I.Store t ptr exp             -> [C.BlockStm
       [cstm| * $exp:(toExpr (I.TyRef t) ptr) = $exp:(toExpr t exp); |]]
 
-<<<<<<< HEAD
-    I.Comment (I.UserComment c)                   -> [C.BlockStm
-      [cstm| $comment:("/* " ++ c ++ " */"); |]]
-    I.Comment (I.SourceNote src)                   -> [C.BlockStm
-=======
     I.Comment (I.UserComment c)   -> [C.BlockStm
       [cstm| $comment:("/* " ++ c ++ " */"); |]]
     I.Comment (I.SourcePos src)   -> [C.BlockStm
->>>>>>> bd328dba
       [cstm| $comment:("/* " ++ prettyPrint (pretty src) ++ " */"); |]]
 -- | Return statement.
 typedRet :: I.Typed I.Expr -> C.Exp
