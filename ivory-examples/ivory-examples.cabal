--- conflicted
+++ resolved
@@ -70,8 +70,4 @@
                         ivory-stdlib,
                         QuickCheck
   default-language:     Haskell2010
-<<<<<<< HEAD
-  ghc-options:          -Wall -fhpc -fplugin=Ivory.Language.Plugin -fplugin-opts=Ivory.Language.Plugin:kill-foreign-stubs
-=======
-  ghc-options:          -Wall -fhpc -fplugin=Ivory.Language.Plugin -fplugin-opt=Ivory.Language.Plugin:kill-foreign-stubs
->>>>>>> bd328dba
+  ghc-options:          -Wall -fhpc -fplugin=Ivory.Language.Plugin -fplugin-opt=Ivory.Language.Plugin:kill-foreign-stubs