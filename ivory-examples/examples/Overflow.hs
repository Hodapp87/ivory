{-# LANGUAGE DataKinds #-}
{-# LANGUAGE TypeOperators #-}

module Overflow where

import Control.Monad (void)
import Ivory.Language
import Ivory.Compile.C.CmdlineFrontend

ovf1 :: Def ('[Sint8] :-> Sint8)
ovf1  = proc "ovf1" $ \ n -> body $
  ifte_ (n <? maxBound - 20)
       (ret (n + 15))
       (ret (n .% 2))

ovf2 :: Def ('[Sint8] :-> Sint8)
ovf2  = proc "ovf2" $ \ n -> requires (n <? 1)
                           $ body
                           $ ret (n + 15)

ovf3 :: Def ('[IFloat, IFloat, IBool] :-> IFloat)
ovf3  = proc "ovf3" $ \ n m o -> body $ do
--  x <- assign (n / m / o)
  ret $ (o ? (n / m, m / n))


foo :: Def ('[Uint8, Uint8, Uint8, Uint8] :-> Sint32)
foo = proc "foo" $ \ a b c d -> body $ do
  foo' a b c d >>= ret

foo' :: Uint8 -> Uint8 -> Uint8 -> Uint8 -> Ivory eff Sint32
foo' a b c d = do
  uint <- fromTwosComplement $
            (a `shift` 24) .|
            (b `shift` 16) .|
            (c `shift` 8)  .|
            safeCast d
  return (castWith 0 uint)
  where
  shift :: Uint8 -> Uint32 -> Uint32
  shift x y = safeCast x `iShiftL` y

fromTwosComplement :: Uint32 -> Ivory eff Uint32
fromTwosComplement i = do
  i' <- assign i
  n  <- assign (i' >? maxBound `iDiv` 2)
  twosComp <- assign (iComplement i' .^ 1)
  return (n ? (twosComp, i'))

cmodule :: Module
cmodule = package "Overflow" $ --incl ovf1 >> incl ovf2 >> 
    incl ovf3

fooM :: Module
fooM = package "foo" $ incl foo

writeOverflow :: Opts -> IO ()
<<<<<<< HEAD
writeOverflow opts = runCompiler [fooM]
  opts { stdOut = True, constFold = True, overflow = True }
=======
writeOverflow opts = void $ runCompiler [cmodule]
  opts { constFold = False, overflow = False, divZero = True, stdOut = True }
>>>>>>> bb350df7
<|MERGE_RESOLUTION|>--- conflicted
+++ resolved
@@ -55,10 +55,5 @@
 fooM = package "foo" $ incl foo
 
 writeOverflow :: Opts -> IO ()
-<<<<<<< HEAD
-writeOverflow opts = runCompiler [fooM]
-  opts { stdOut = True, constFold = True, overflow = True }
-=======
 writeOverflow opts = void $ runCompiler [cmodule]
   opts { constFold = False, overflow = False, divZero = True, stdOut = True }
->>>>>>> bb350df7
