{-# LANGUAGE PatternGuards #-}
{-# LANGUAGE Rank2Types #-}

--
-- Constant folder.
--
-- Copyright (C) 2014, Galois, Inc.
-- All rights reserved.
--

module Ivory.Opts.ConstFold
  ( constFold
  ) where

import Ivory.Opts.ConstFoldComp

<<<<<<< HEAD
import qualified Ivory.Language.Array       as I
import qualified Ivory.Language.Syntax.AST  as I
import qualified Ivory.Language.Syntax.Type as I
=======
import qualified Ivory.Language.Syntax as I
>>>>>>> b39991eb
import Ivory.Language.Cast (toMaxSize, toMinSize)

import Control.Arrow (second)
import Data.Map (Map)
import qualified Data.Map as Map
import Data.Maybe
import qualified Data.DList as D
import MonadLib

--------------------------------------------------------------------------------
-- Constant folding

type CopyMap = Map I.Var I.Expr

-- | Expression to expression optimization.
type ExprOpt = CopyMap -> I.Type -> I.Expr -> I.Expr

constFold :: I.Proc -> I.Proc
constFold = procFold cf

procFold :: ExprOpt -> I.Proc -> I.Proc
procFold opt proc =
  let cxt   = I.procSym proc
      body' = D.toList $ blockFold cxt opt Map.empty $ I.procBody proc
   in proc { I.procBody = body' }

blockFold :: String -> ExprOpt -> CopyMap -> I.Block -> D.DList I.Stmt
blockFold cxt opt copies = D.concat . fst . runId . runStateT copies . mapM (stmtFold cxt opt)

stmtFold :: String -> ExprOpt -> I.Stmt -> StateT CopyMap Id (D.DList I.Stmt)
stmtFold cxt opt stmt =
  case stmt of
    I.IfTE _ [] []       -> return D.empty
    I.IfTE e [] b1       -> stmtFold cxt opt $ I.IfTE (I.ExpOp I.ExpNot [e]) b1 []
    I.IfTE e b0 b1       -> do
      copies <- get
      case opt copies I.TyBool e of
        I.ExpLit (I.LitBool b) -> fmap D.concat $ mapM (stmtFold cxt opt) $ if b then b0 else b1
        e'                     -> return $ D.singleton $ I.IfTE e' (newFold copies b0) (newFold copies b1)
    I.Assert e           -> do
      copies <- get
      case opt copies I.TyBool e of
        I.ExpLit (I.LitBool b) ->
          if b then return D.empty
            else error $ "Constant folding evaluated a False assert()"
                       ++ " in evaluating expression " ++ show e
                       ++ " of function " ++ cxt
        e'                     -> return $ D.singleton (I.Assert e')
    I.CompilerAssert e        -> do
      copies <- get
      case opt copies I.TyBool e of
        -- It's OK to have false but unreachable compiler asserts.
        I.ExpLit (I.LitBool b) | b -> return D.empty
        e'                         -> return $ D.singleton (I.CompilerAssert e')
    I.Assume e           -> do
      copies <- get
      case opt copies I.TyBool e of
        I.ExpLit (I.LitBool b) ->
          if b then return D.empty
            else error $ "Constant folding evaluated a False assume()"
                       ++ " in evaluating expression " ++ show e
                       ++ " of function " ++ cxt
<<<<<<< HEAD
        _                      -> snoc (I.Assume e')

    I.Return e           -> snoc $ I.Return (typedFold opt e)
    I.ReturnVoid         -> snoc I.ReturnVoid
    I.Deref t var e      -> snoc $ I.Deref t var (opt t e)
    I.Store t e0 e1      -> snoc $ I.Store t (opt t e0) (opt t e1)
    I.Assign t v e       -> snoc $ I.Assign t v (opt t e)
    I.Call t mv c tys    -> snoc $ I.Call t mv c (map (typedFold opt) tys)
    I.Local t var i      -> snoc $ I.Local t var $ constFoldInits i
    I.RefCopy t e0 e1    -> snoc $ I.RefCopy t (opt t e0) (opt t e1)
    I.AllocRef{}         -> snoc stmt
    I.Loop v e incr blk' ->
      let ty = I.ixRep in
      case opt ty e of
=======
        e'                     -> return $ D.singleton (I.Assume e')

    I.Return e           -> do
      copies <- get
      return $ D.singleton $ I.Return (typedFold opt copies e)
    I.ReturnVoid         -> return $ D.singleton stmt
    I.Deref t var e      -> do
      copies <- get
      return $ D.singleton $ I.Deref t var (opt copies t e)
    I.Store t e0 e1      -> do
      copies <- get
      return $ D.singleton $ I.Store t (opt copies t e0) (opt copies t e1)

    I.Assign t v e       -> do
      copies <- get
      let e' = opt copies t e
      let copyProp = set (Map.insert v e' copies) >> return D.empty
      case e' of
        I.ExpSym{}          -> copyProp
        I.ExpVar{}          -> copyProp
        I.ExpLit{}          -> copyProp
        I.ExpAddrOfGlobal{} -> copyProp
        I.ExpMaxMin{}       -> copyProp
        _                   -> return $ D.singleton $ I.Assign t v e'

    I.Call t mv c tys    -> do
      copies <- get
      return $ D.singleton $ I.Call t mv c (map (typedFold opt copies) tys)
    I.Local t var i      -> do
      copies <- get
      return $ D.singleton $ I.Local t var $ constFoldInits copies i
    I.RefCopy t e0 e1    -> do
      copies <- get
      return $ D.singleton $ I.RefCopy t (opt copies t e0) (opt copies t e1)
    I.AllocRef{}         -> return $ D.singleton stmt
    I.Loop v e incr blk' -> do
      copies <- get
      let ty = I.TyInt I.Int32
      case opt copies ty e of
>>>>>>> b39991eb
        I.ExpLit (I.LitBool b) ->
          if b then error $ "Constant folding evaluated True expression "
                          ++ "in a loop bound.  The loop will never terminate!"
               else error $ "Constant folding evaluated False expression "
                          ++ "in a loop bound.  The loop will never execute!"
        _                      ->
          return $ D.singleton $ I.Loop v (opt copies ty e) (loopIncrFold (opt copies ty) incr)
                        (newFold copies blk')
    I.Break              -> return $ D.singleton stmt
    I.Forever b          -> do
      copies <- get
      return $ D.singleton $ I.Forever (newFold copies b)
    I.Comment{}          -> return $ D.singleton stmt
  where
  newFold copies = D.toList . blockFold cxt opt copies

constFoldInits :: CopyMap -> I.Init -> I.Init
constFoldInits _ I.InitZero = I.InitZero
constFoldInits copies (I.InitExpr ty expr) = I.InitExpr ty $ cf copies ty expr
constFoldInits copies (I.InitStruct i) = I.InitStruct $ map (second (constFoldInits copies)) i
constFoldInits copies (I.InitArray i) = I.InitArray $ map (constFoldInits copies) i

--------------------------------------------------------------------------------
-- Expressions

-- | Constant folding over expressions.
cf :: ExprOpt
cf copies ty e =
  case e of
    I.ExpSym{} -> e
    I.ExpVar v -> Map.findWithDefault e v copies
    I.ExpLit{} -> e

    I.ExpOp op args       -> liftChoice copies ty op args

    I.ExpLabel t e0 s     -> I.ExpLabel t (cf copies t e0) s

    I.ExpIndex t e0 t1 e1 -> I.ExpIndex t (cf copies t e0) t1 (cf copies t1 e1)

    I.ExpSafeCast t e0    ->
      let e0' = cf copies t e0
       in fromMaybe (I.ExpSafeCast t e0') $ do
            _ <- destLit e0'
            return e0'

    I.ExpToIx e0 maxSz    ->
<<<<<<< HEAD
      let ty' = I.ixRep in
      let e0' = cf ty' e0 in
=======
      let ty' = I.TyInt I.Int32 in
      let e0' = cf copies ty' e0 in
>>>>>>> b39991eb
      case destIntegerLit e0' of
        Just i  -> I.ExpLit $ I.LitInteger $ i `rem` maxSz
        Nothing -> I.ExpToIx e0' maxSz

    I.ExpAddrOfGlobal{}   -> e
    I.ExpMaxMin{}         -> e

loopIncrFold :: (I.Expr -> I.Expr) -> I.LoopIncr -> I.LoopIncr
loopIncrFold opt incr =
  case incr of
    I.IncrTo e0 -> I.IncrTo (opt e0)
    I.DecrTo e0 -> I.DecrTo (opt e0)

--------------------------------------------------------------------------------

typedFold :: ExprOpt -> CopyMap -> I.Typed I.Expr -> I.Typed I.Expr
typedFold opt copies tval@(I.Typed ty val) = tval { I.tValue = opt copies ty val }

arg0 :: [a] -> a
arg0 = flip (!!) 0

arg1 :: [a] -> a
arg1 = flip (!!) 1

arg2 :: [a] -> a
arg2 = flip (!!) 2

-- | Reconstruct an operator, folding away operations when possible.
cfOp :: CopyMap -> I.Type -> I.ExpOp -> [I.Expr] -> I.Expr
cfOp copies ty op args = cfOp' ty op $ case op of
  I.ExpEq t -> cfargs t args
  I.ExpNeq t -> cfargs t args
  I.ExpCond -> let (cond, rest) = splitAt 1 args in cfargs I.TyBool cond ++ cfargs ty rest
  I.ExpGt _ t -> cfargs t args
  I.ExpLt _ t -> cfargs t args
  I.ExpIsNan t  -> cfargs t args
  I.ExpIsInf t  -> cfargs t args
  _ -> cfargs ty args
  where
  cfargs ty' = mkCfArgs ty' . map (cf copies ty')

cfOp' :: I.Type -> I.ExpOp -> [CfVal] -> I.Expr
cfOp' ty op args = case op of
  I.ExpEq _  -> cfOrd
  I.ExpNeq _ -> cfOrd
  I.ExpCond
    | CfBool b <- arg0 args
    -> if b then a1 else a2
    -- If either branch is a boolean literal, reduce to logical AND or OR.
    | ty == I.TyBool && arg1 args == CfBool True -> cfOp' ty I.ExpOr [arg0 args, arg2 args]
    | ty == I.TyBool && arg1 args == CfBool False -> cfOp' ty I.ExpAnd $ mkCfArgs ty [cfOp' ty I.ExpNot [arg0 args]] ++ [arg2 args]
    | ty == I.TyBool && arg2 args == CfBool True -> cfOp' ty I.ExpOr $ mkCfArgs ty [cfOp' ty I.ExpNot [arg0 args]] ++ [arg1 args]
    | ty == I.TyBool && arg2 args == CfBool False -> cfOp' ty I.ExpAnd [arg0 args, arg1 args]
    -- If both branches have the same result, we dont care about the branch
    -- condition.  XXX This can be expensive
    | a1 == a2
    -> a1
    | otherwise -> noop
    where a1 = toExpr $ arg1 args
          a2 = toExpr $ arg2 args
  I.ExpGt orEq t
    | orEq      -> goOrd t gteCheck args
    | otherwise -> goOrd t gtCheck args
  I.ExpLt orEq t
    | orEq      -> goOrd t gteCheck (reverse args)
    | otherwise -> goOrd t gtCheck  (reverse args)
  I.ExpNot -> case arg0 args of
    CfBool b -> I.ExpLit (I.LitBool (not b))
    CfExpr (I.ExpOp (I.ExpEq t) args') -> I.ExpOp (I.ExpNeq t) args'
    CfExpr (I.ExpOp (I.ExpNeq t) args') -> I.ExpOp (I.ExpEq t) args'
    CfExpr (I.ExpOp (I.ExpGt orEq t) args') -> I.ExpOp (I.ExpLt (not orEq) t) args'
    CfExpr (I.ExpOp (I.ExpLt orEq t) args') -> I.ExpOp (I.ExpGt (not orEq) t) args'
    _ -> noop
  I.ExpAnd
    | CfBool lb <- arg0 args
    , CfBool rb <- arg1 args
    -> I.ExpLit (I.LitBool (lb && rb))
    | CfBool lb <- arg0 args
    -> if lb then toExpr $ arg1 args else I.ExpLit (I.LitBool False)
    | CfBool rb <- arg1 args
    -> if rb then toExpr $ arg0 args else I.ExpLit (I.LitBool False)
    | otherwise -> noop
  I.ExpOr
    | CfBool lb <- arg0 args
    , CfBool rb <- arg1 args
    -> I.ExpLit (I.LitBool (lb || rb))
    | CfBool lb <- arg0 args
    -> if lb then I.ExpLit (I.LitBool True) else toExpr $ arg1 args
    | CfBool rb <- arg1 args
    -> if rb then I.ExpLit (I.LitBool True) else toExpr $ arg0 args
    | otherwise -> noop

  I.ExpMul
    | isLitValue 0 $ arg0 args -> toExpr $ arg0 args
    | isLitValue 1 $ arg0 args -> toExpr $ arg1 args
    | isLitValue (-1) $ arg0 args -> cfOp' ty I.ExpNegate [arg1 args]
    | CfExpr (I.ExpOp I.ExpNegate [e']) <- arg0 args -> cfOp' ty I.ExpNegate $ mkCfArgs ty [cfOp' ty I.ExpMul $ mkCfArgs ty [e'] ++ [arg1 args]]
    | isLitValue 0 $ arg1 args -> toExpr $ arg1 args
    | isLitValue 1 $ arg1 args -> toExpr $ arg0 args
    | isLitValue (-1) $ arg1 args -> cfOp' ty I.ExpNegate [arg0 args]
    | CfExpr (I.ExpOp I.ExpNegate [e']) <- arg1 args -> cfOp' ty I.ExpNegate $ mkCfArgs ty [cfOp' ty I.ExpMul $ arg0 args : mkCfArgs ty [e']]
    | otherwise -> goNum

  I.ExpAdd
    | isLitValue 0 $ arg0 args -> toExpr $ arg1 args
    | isLitValue 0 $ arg1 args -> toExpr $ arg0 args
    | CfExpr (I.ExpOp I.ExpNegate [e']) <- arg1 args -> cfOp' ty I.ExpSub $ arg0 args : mkCfArgs ty [e']
    | otherwise -> goNum

  I.ExpSub
    | isLitValue 0 $ arg0 args -> cfOp' ty I.ExpNegate [arg1 args]
    | isLitValue 0 $ arg1 args -> toExpr $ arg0 args
    | CfExpr (I.ExpOp I.ExpNegate [e']) <- arg1 args -> cfOp' ty I.ExpAdd $ arg0 args : mkCfArgs ty [e']
    | otherwise -> goNum

  I.ExpNegate   -> case arg0 args of
    CfExpr (I.ExpOp I.ExpNegate [e']) -> e'
    CfExpr (I.ExpOp I.ExpSub [e1, e2]) -> cfOp' ty I.ExpSub $ mkCfArgs ty [e2, e1]
    _ -> goNum

  I.ExpAbs      -> goNum
  I.ExpSignum   -> goNum

  I.ExpDiv      -> goI2
  I.ExpMod      -> goI2
  I.ExpRecip    -> goF

  I.ExpIsNan _  -> goFB
  I.ExpIsInf _  -> goFB

  I.ExpFExp     -> goF
  I.ExpFSqrt    -> goF
  I.ExpFLog     -> goF
  I.ExpFPow     -> goF
  I.ExpFLogBase -> goF
  I.ExpFSin     -> goF
  I.ExpFCos     -> goF
  I.ExpFTan     -> goF
  I.ExpFAsin    -> goF
  I.ExpFAcos    -> goF
  I.ExpFAtan    -> goF
  I.ExpFSinh    -> goF
  I.ExpFCosh    -> goF
  I.ExpFTanh    -> goF
  I.ExpFAsinh   -> goF
  I.ExpFAcosh   -> goF
  I.ExpFAtanh   -> goF

  I.ExpBitAnd        -> toExpr (cfBitAnd ty args)
  I.ExpBitOr         -> toExpr (cfBitOr ty args)

  -- Unimplemented right now
  I.ExpRoundF        -> noop
  I.ExpCeilF         -> noop
  I.ExpFloorF        -> noop
  I.ExpBitXor        -> noop
  I.ExpBitComplement -> noop
  I.ExpBitShiftL     -> noop
  I.ExpBitShiftR     -> noop

  where
  noop          = I.ExpOp op $ map toExpr args
  goI2          = toExpr (cfIntOp2 ty op args)
  goF           = toExpr (cfFloating op args)
  goFB          = toExpr (cfFloatingB op args)
  cfOrd         = toExpr (cfOrd2 op args)
  goOrd ty' chk args' = fromOrdChecks cfOrd (chk ty' args')
  goNum         = toExpr (cfNum ty op args)

--------------------------------------------------------------------------------

-- | Lift nondeterministic choice up see see if we can further optimize.
liftChoice :: CopyMap -> I.Type -> I.ExpOp -> [I.Expr] -> I.Expr
liftChoice copies ty op args = case op of
  I.ExpEq{}   -> go2
  I.ExpNeq{}  -> go2
  -- I.ExpCond --unnecessary
  I.ExpGt{}   -> go2
  I.ExpLt{}   -> go2

  I.ExpNot{}  -> go1
  I.ExpAnd{}  -> go2
  I.ExpOr{}   -> go2

  I.ExpMul    -> go2
  I.ExpAdd    -> go2
  I.ExpSub    -> go2
  I.ExpNegate -> go1
  I.ExpAbs    -> go1
  I.ExpSignum -> go1

  -- -- NOT SAFE TO LIFT!
  -- I.ExpDiv      -> --NO!

  -- Unimplemented currently: add as needed
  -- I.ExpMod      ->
  -- I.ExpRecip    ->
  -- I.ExpIsNan{}  ->
  -- I.ExpIsInf{}  ->
  -- I.ExpFExp     ->
  -- I.ExpFSqrt    ->
  -- I.ExpFLog     ->
  -- I.ExpFPow     ->
  -- I.ExpFLogBase ->
  -- I.ExpFSin     ->
  -- I.ExpFCos     ->
  -- I.ExpFTan     ->
  -- I.ExpFAsin    ->
  -- I.ExpFAcos    ->
  -- I.ExpFAtan    ->
  -- I.ExpFSinh    ->
  -- I.ExpFCosh    ->
  -- I.ExpFTanh    ->
  -- I.ExpFAsinh   ->
  -- I.ExpFAcosh   ->
  -- I.ExpFAtanh   ->
  -- I.ExpBitAnd        ->
  -- I.ExpBitOr         ->
  -- -- Unimplemented right now
  -- I.ExpRoundF        ->
  -- I.ExpCeilF         ->
  -- I.ExpFloorF        ->
  -- I.ExpBitXor        ->
  -- I.ExpBitComplement ->
  -- I.ExpBitShiftL     ->
  -- I.ExpBitShiftR     ->
  _ -> cfOp copies ty op args
  where
  go1 = unOpLift  copies ty op args
  go2 = binOpLift copies ty op args


--XXX the equality comparisons below can be expensive.  Hashmap?  Also, awkward
-- style, but I want sharing of (liftChoice ...) expression in branch condition
-- and result.
unOpLift :: CopyMap -> I.Type -> I.ExpOp -> [I.Expr] -> I.Expr
unOpLift copies ty op args = case a0 of
  I.ExpOp I.ExpCond [_,x1,x2]
    -> let a = lt x1 in
       if a == lt x2 then a else c
  _ -> c
  where
  a0     = arg0 args
  lt x   = liftChoice copies ty op [x]
  c      = cfOp copies ty op args

binOpLift :: CopyMap -> I.Type -> I.ExpOp -> [I.Expr] -> I.Expr
binOpLift copies ty op args = case a0 of
  I.ExpOp I.ExpCond [_,x1,x2]
    -> let a = lt0 x1 in
       if a == lt0 x2 then a else c
  _ -> case a1 of
         I.ExpOp I.ExpCond [_,x1,x2]
           -> let a = lt1 x1 in
              if a == lt1 x2 then a else c
         _ -> c
  where
  a0     = arg0 args
  a1     = arg1 args
  lt0 x  = lt x a1
  lt1 x  = lt a0 x
  lt a b = liftChoice copies ty op [a, b]
  c      = cfOp copies ty op args

--------------------------------------------------------------------------------
-- Constant-folded values

-- | Check if we're comparing the max or min bound for >= and optimize.
-- Assumes args are already folded.
gteCheck :: I.Type -> [CfVal] -> Maybe Bool
gteCheck t [l,r]
  -- forall a. max >= a
  | CfInteger _ x <- l
  , Just s <- toMaxSize t
  , x == s
  = Just True
  -- forall a. a >= min
  | CfInteger _ y <- r
  , Just s <- toMinSize t
  , y == s
  = Just True
  | otherwise
  = Nothing
gteCheck _ _ = err "wrong number of args to gtCheck."

-- | Check if we're comparing the max or min bound for > and optimize.
-- Assumes args are already folded.
gtCheck :: I.Type -> [CfVal] -> Maybe Bool
gtCheck t [l,r]
  -- forall a. not (min > a)
  | CfInteger _ x <- l
  , Just s <- toMinSize t
  , x == s
  = Just False
  -- forall a. not (a > max)
  | CfInteger _ y <- r
  , Just s <- toMaxSize t
  , y == s
  = Just False
  | otherwise
  = Nothing
gtCheck _ _ = err "wrong number of args to gtCheck."

fromOrdChecks :: I.Expr -> Maybe Bool -> I.Expr
fromOrdChecks expr = maybe expr (toExpr . CfBool)

-- | Apply a binary operation that requires an ord instance.
cfOrd2 :: I.ExpOp
       -> [CfVal]
       -> CfVal
cfOrd2 op [l,r] = case (l,r) of
  (CfBool x,   CfBool y)        -> CfBool (op' x y)
  (CfInteger _ x,CfInteger _ y) -> CfBool (op' x y)
  (CfFloat x,  CfFloat y)       -> CfBool (op' x y)
  (CfDouble x, CfDouble y)      -> CfBool (op' x y)
  _                         -> CfExpr (I.ExpOp op [toExpr l, toExpr r])
  where
  op' :: Ord a => a -> a -> Bool
  op' = case op of
    I.ExpEq _     -> (==)
    I.ExpNeq _    -> (/=)
    I.ExpGt orEq _
      | orEq      -> (>=)
      | otherwise -> (>)
    I.ExpLt orEq _
      | orEq      -> (<=)
      | otherwise -> (<)
    _ -> err "bad op to cfOrd2"
cfOrd2 _ _ = err "wrong number of args to cfOrd2"
<|MERGE_RESOLUTION|>--- conflicted
+++ resolved
@@ -14,13 +14,8 @@
 
 import Ivory.Opts.ConstFoldComp
 
-<<<<<<< HEAD
-import qualified Ivory.Language.Array       as I
-import qualified Ivory.Language.Syntax.AST  as I
-import qualified Ivory.Language.Syntax.Type as I
-=======
+import qualified Ivory.Language.Array  as I
 import qualified Ivory.Language.Syntax as I
->>>>>>> b39991eb
 import Ivory.Language.Cast (toMaxSize, toMinSize)
 
 import Control.Arrow (second)
@@ -83,22 +78,6 @@
             else error $ "Constant folding evaluated a False assume()"
                        ++ " in evaluating expression " ++ show e
                        ++ " of function " ++ cxt
-<<<<<<< HEAD
-        _                      -> snoc (I.Assume e')
-
-    I.Return e           -> snoc $ I.Return (typedFold opt e)
-    I.ReturnVoid         -> snoc I.ReturnVoid
-    I.Deref t var e      -> snoc $ I.Deref t var (opt t e)
-    I.Store t e0 e1      -> snoc $ I.Store t (opt t e0) (opt t e1)
-    I.Assign t v e       -> snoc $ I.Assign t v (opt t e)
-    I.Call t mv c tys    -> snoc $ I.Call t mv c (map (typedFold opt) tys)
-    I.Local t var i      -> snoc $ I.Local t var $ constFoldInits i
-    I.RefCopy t e0 e1    -> snoc $ I.RefCopy t (opt t e0) (opt t e1)
-    I.AllocRef{}         -> snoc stmt
-    I.Loop v e incr blk' ->
-      let ty = I.ixRep in
-      case opt ty e of
-=======
         e'                     -> return $ D.singleton (I.Assume e')
 
     I.Return e           -> do
@@ -136,9 +115,8 @@
     I.AllocRef{}         -> return $ D.singleton stmt
     I.Loop v e incr blk' -> do
       copies <- get
-      let ty = I.TyInt I.Int32
+      let ty = I.ixRep
       case opt copies ty e of
->>>>>>> b39991eb
         I.ExpLit (I.LitBool b) ->
           if b then error $ "Constant folding evaluated True expression "
                           ++ "in a loop bound.  The loop will never terminate!"
@@ -185,13 +163,8 @@
             return e0'
 
     I.ExpToIx e0 maxSz    ->
-<<<<<<< HEAD
       let ty' = I.ixRep in
-      let e0' = cf ty' e0 in
-=======
-      let ty' = I.TyInt I.Int32 in
       let e0' = cf copies ty' e0 in
->>>>>>> b39991eb
       case destIntegerLit e0' of
         Just i  -> I.ExpLit $ I.LitInteger $ i `rem` maxSz
         Nothing -> I.ExpToIx e0' maxSz
